"""Check if matrix is nonnegative or doubly nonnegative."""

import numpy as np

from toqito.matrix_props import is_positive_semidefinite


# ignore the entire file from the coverage report because covered lines erroneously show up as uncovered in the
# report
def is_nonnegative(input_mat: np.ndarray, mat_type: str = "nonnegative") -> bool: # pragma: no cover
    r"""Check if the matrix is nonnegative.

    When all the entries in the matrix are larger than or equal to zero the matrix of interest is a
    nonnegative matrix :cite:`WikiNonNegative`.

    When a matrix is nonegative and positive semidefinite :cite:`WikiPosDef`, the matrix is doubly nonnegative.


    Examples
    ==========
    We expect an identity matrix to be nonnegative.

    >>> import numpy as np
    >>> from toqito.matrix_props import is_nonnegative
    >>> is_nonnegative(np.identity(3))
<<<<<<< HEAD
    np.True_
=======
    True
    >>> is_nonnegative(np.identity(3), "doubly")
    True
    >>> is_nonnegative(np.identity(3), "nonnegative")
    True
>>>>>>> b1c109e0

    References
    ==========
    .. bibliography::
        :filter: docname in docnames

    :param input_mat: np.ndarray
                    Matrix of interest.
    :param mat_type: Type of nonnegative matrix. :code:`"nonnegative"` for a nonnegative matrix and :code:`"doubly"`
                    for a doubly nonnegative matrix.
    :raises TypeError: If something other than :code:`"doubly"`or :code:`"nonnegative"` is used for :code:`mat_type`.


    """
    if mat_type == "nonnegative":
        if np.all(input_mat >= 0):
            return True
        return False
    elif mat_type == "doubly":
        if np.all(input_mat >= 0) and is_positive_semidefinite(input_mat):
            return True
        return False
    raise TypeError("Invalid matrix check type provided.")
<|MERGE_RESOLUTION|>--- conflicted
+++ resolved
@@ -23,15 +23,11 @@
     >>> import numpy as np
     >>> from toqito.matrix_props import is_nonnegative
     >>> is_nonnegative(np.identity(3))
-<<<<<<< HEAD
     np.True_
-=======
-    True
     >>> is_nonnegative(np.identity(3), "doubly")
-    True
+    np.True_
     >>> is_nonnegative(np.identity(3), "nonnegative")
-    True
->>>>>>> b1c109e0
+    np.True_
 
     References
     ==========
