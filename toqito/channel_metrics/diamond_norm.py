--- conflicted
+++ resolved
@@ -7,25 +7,15 @@
     r"""
     Return the diamond norm distance between two quantum channels.
 
-<<<<<<< HEAD
     The calculation uses the simplified semidefinite program of Watrous in
     :cite:`Watrous_2009_semidefinite`.
-=======
-    The calculation uses the simplified semidefinite program of Watrous in [CBN]_.
->>>>>>> a3457ea6
 
-    This function has been adapted from: https://github.com/rigetti/forest-benchmarking
+    This function has been adapted from :cite:`Rigetti_docs`
 
     .. note::
         This calculation becomes very slow for 4 or more qubits.
 
-<<<<<<< HEAD
-    References
-    ==========
-    .. bibliography::
-        :filter: docname in docnames
 
-=======
     Examples
     ========
     Consider the depolarizing and identity channels in a 2-dimensional space. The depolarizing channel parameter is set to 0.2:
@@ -45,16 +35,12 @@
     >>> dn = diamond_norm(choi_dephasing, choi_identity)
     >>> print("Diamond norm between dephasing and identity channels: ", dn) 
     Diamond norm between depolarizing and identity channels:  0.3000024376929641
+    
+     References
+     ==========
+      .. bibliography::
+        :filter: docname in docnames
 
-    References
-    ==========
-
-    .. [CBN] Semidefinite programs for completely bounded norms.
-          J. Watrous.
-          Theory of Computing 5, 11, pp. 217-238 (2009).
-          http://theoryofcomputing.org/articles/v005a011
-          http://arxiv.org/abs/0901.4709
->>>>>>> a3457ea6
 
     :raises ValueError: If matrices are not of equal dimension.
     :raises ValueError: If matrices are not square.
