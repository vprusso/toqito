"""Add functions for channel fidelity of Separability as defined in [Phil23]_.

The constrainsts for this function are positive partial transpose (PPT)
& k-extendible channels.
"""

import numpy as np
import picos

from toqito.perms import permute_systems, symmetric_projection
from toqito.state_props import is_pure

from toqito.matrix_props import is_density  # isort: skip


def fidelity_of_separability(
    psi: np.ndarray,
    psi_dims: list[int],
    k: int = 1,
    verbosity_option: int = 2,
    solver_option: str = "cvxopt",
) -> float:
    r"""
    Define the first benchmark introduced in Appendix I of :cite:`Philip_2023_Schrodinger` .

    If you would like to instead use the benchmark introduced in Appendix H,
    go to :obj:`toqito.state_metrics.fidelity_of_separability`.

    In :cite:`Philip_2023_Schrodinger` a variational quantum algorithm (VQA) is introduced to test
    the separability of a general bipartite state. The algorithm utilizes
    quantum steering between two separated systems such that the separability
    of the state is quantified.

    Due to the limitations of currently available quantum computers, two
    optimization semidefinite programs (SDP) benchmarks were introduced to
    maximize the fidelity of separability subject to some state constraints
    (Positive Partial Transpose (PPT), symmetric extensions (k-extendibility
    ) :cite:`Hayden_2013_TwoMessage` ). Entangled states do not have k-symmetric extensions. If an
    extension exists, it cannot be assumed directly that the state is
    separable. This function approximites the fidelity of separability by
    maximizing over PPT channels & k-extendible entanglement breaking channels
    i.e. an optimization problem over channels :cite:`Watrous_2018_TQI` .

    The following expression (Equation (I4) from :cite:`Philip_2023_Schrodinger` ) defines the
    constraints for approximating
    :math:`\frac{1}{2}(1+\widetilde{F}_s^2(\rho_{AB})) {:}=`

    .. math::

        \begin{multline}
        \max_{\Gamma^{\mathcal{E}^{k}}_{RA^{\prime k}}\geq 0}
        \left\{\begin{array}
                [c]{c}%
                \operatorname{Tr}[\Pi_{A^{\prime}A}^{\operatorname{sym}} \operatorname{Tr}_{R}[T_R(\psi_{RAB})\Gamma^{\mathcal{E}^{k}}_{RA^{\prime}_1}]]:\\%
                \operatorname{Tr}_{A^{\prime k}}[\Gamma^{\mathcal{E}^{k}}_{RA^{\prime k}}]=I_R,\\
                \Gamma^{\mathcal{E}^{k}}_{RA^{\prime k}}=\mathcal{P}_{A^{\prime k}}(\Gamma^{\mathcal{E}^{k}}_{RA^{\prime k}}),\\
                T_{A^{\prime}_{1\cdots j}}(\Gamma^{\mathcal{E}^{k}_{RA^{\prime k}}}) \geq 0 \quad \forall j\leq k
        \end{array}\right\}
        \end{multline}

    :math:`\frac{1}{2}(1+\widetilde{F}_s^2(\rho_{AB}))` is the quantity to be
    approximated but this function returns
    :math:`\widetilde{F}_s^2(\rho_{AB})`.

    :math:`\operatorname{Tr}[\Pi_{A^{\prime}A}^{\operatorname{sym}} \operatorname{Tr}_{R}[T_R(\psi_{RAB})\Gamma^{\mathcal{E}^{k}}_{RA^{\prime}_1}]]`
    is the maximization problem subject to PPT & k-extendibile channel
    constraints.

    :math:`\Gamma^{\mathcal{E}^{k}}_{RA^{\prime}}` is Choi operator of
    entanglement breaking channel :math:`\mathcal{E}^{k}`.

    :math:`\mathcal{P}_{A^{\prime k}}` is the permutation operator over
    k-extensions :math:`A^{\prime k}`.

    The other constraints are due to the PPT condition :cite:`Peres_1996_Separability`.

    Examples
    ==========
    Let's consider a density matrix of a state that we know is pure &
    separable. :math:`|000 \rangle = |0 \rangle \otimes |0 \rangle \otimes |0 \rangle`.

    The expected approximation of fidelity of separability is the maximum
    value possible i.e. very close to 1.

    .. math::
        \rho_{AB} = |000 \rangle \langle 000|

    .. code-block:: python

        from toqito.channel_metrics import fidelity_of_separability
        from toqito.matrix_ops import tensor
        from toqito.states import basis

        state = tensor(basis(2, 0), basis(2, 0), basis(2, 0))
        rho = state*state.conj().T
        expected_value = fidelity_of_separability(rho, [2,2,2])

    >>> expected_value = 0.9999999979949119


    References
    ==========
<<<<<<< HEAD
    .. [Hay12.1] Hayden, Patrick et.al.
        "Two-message quantum interactive proofs and the quantum separability problem."
        Proceedings of the 28th IEEE Conference on Computational Complexity, pages 156-167.
        https://arxiv.org/abs/1211.6120

    .. [Per96.1] Peres, Asher.
        "Separability Criterion for Density Matrices"
        https://arxiv.org/abs/quant-ph/9604005

    .. [Phil23.1] Philip, Aby et.al.
        "Quantum Steering Algorithm for Estimating Fidelity of Separability"
        https://arxiv.org/abs/2303.07911

    .. [TBWat18.1] Watrous, John.
        “The Theory of Quantum Information”
        Cambridge University Press, 2018

=======
    .. bibliography::
        :filter: docname in docnames
    
>>>>>>> 70c28cf7

    :param psi: the density matrix for the tripartite state of interest psi_{BAR}
    :param psi_dims: the dimensions of System A, B, & R in
            the input state density matrix. It is assumed that the first
            quantity in this list is the dimension of System B.
    :param k: value for k-extendibility.
    :param verbosity_option: Parameter option for `picos`. Default value is
        `verbosity = 2`. For more info, visit
        https://picos-api.gitlab.io/picos/api/picos.modeling.options.html#option-verbosity.
    :param solver_option: Optimization option for `picos` solver. Default option is
        `solver_option="cvxopt"`. For more info, visit
        https://picos-api.gitlab.io/picos/api/picos.modeling.options.html#option-solver.
    :raises AssertionError: If the provided dimensions are not for a tripartite density matrix.
    :raises ValueError: If the matrix is not a density matrix (square matrix that
        is PSD with trace 1).
    :raises ValueError: the input state is entangled.
    :raises ValueError: the input state is a mixed state.
    :return: Optimized value of the SDP when maximized over a set of linear
        operators subject to some constraints.
    """  # noqa: E501
    if not is_density(psi):
        raise ValueError("Provided input state is not a density matrix.")
    if not len(psi_dims) == 3:
        raise AssertionError("For Channel SDP: require tripartite state dims.")
    if not is_pure(psi):
        raise ValueError("This function only works for pure states.")

    # We first permure psi_{BAR} to psi_{RAB} to simplify the code.
    psi = permute_systems(psi, [3, 2, 1], psi_dims)
    dim_b, dim_a, dim_r = psi_dims
    psi_dims = [dim_r, dim_a, dim_b]

    # List of dimensions [R, A, B, A'] needed to define optimization function.
    dim_list = [dim_r, dim_a, dim_b, dim_a]

    # Dimension of the Choi matrix of the extended channel.
    choi_dims = [dim_r] + [dim_a] * k

    # List of extenstion systems and dimension of the Choi matrix.
    sys_ext = list(range(2, 2 + k - 1))
    dim_choi = dim_r * (dim_a ** k)

    # Projection onto symmetric subspace on AA'.
    pi_sym = symmetric_projection(dim_a, 2)

    choi = picos.HermitianVariable("S", (dim_choi, dim_choi))
    choi_partial = picos.partial_trace(choi, sys_ext, choi_dims)
    sym_choi = symmetric_projection(dim_a, k)
    problem = picos.Problem(verbosity=verbosity_option)

    problem.set_objective(
        "max",
        np.real(
            picos.trace(
                pi_sym
                * picos.partial_trace(
                    (picos.partial_transpose(psi, [0], psi_dims) @ picos.I(dim_a))
                    * permute_systems(
                        choi_partial @ picos.I(dim_b * dim_a), [1, 4, 3, 2], dim_list
                    ),
                    [0, 2],
                    dim_list,
                )
            )
        ),
    )

    problem.add_constraint(
        picos.partial_trace(choi, list(range(1, k + 1)), choi_dims) == picos.I(dim_r)
    )
    problem.add_constraint(choi >> 0)

    # k-extendablility of Choi state
    problem.add_constraint((picos.I(dim_r) @ sym_choi) * choi * (picos.I(dim_r) @ sym_choi) == choi)

    # PPT condition on Choi state
    sys = []
    for i in range(1, 1 + k):
        sys = sys + [i]
        problem.add_constraint(picos.partial_transpose(choi, sys, choi_dims) >> 0)

    solution = problem.solve(solver=solver_option)
    return 2 * solution.value - 1<|MERGE_RESOLUTION|>--- conflicted
+++ resolved
@@ -100,29 +100,9 @@
 
     References
     ==========
-<<<<<<< HEAD
-    .. [Hay12.1] Hayden, Patrick et.al.
-        "Two-message quantum interactive proofs and the quantum separability problem."
-        Proceedings of the 28th IEEE Conference on Computational Complexity, pages 156-167.
-        https://arxiv.org/abs/1211.6120
-
-    .. [Per96.1] Peres, Asher.
-        "Separability Criterion for Density Matrices"
-        https://arxiv.org/abs/quant-ph/9604005
-
-    .. [Phil23.1] Philip, Aby et.al.
-        "Quantum Steering Algorithm for Estimating Fidelity of Separability"
-        https://arxiv.org/abs/2303.07911
-
-    .. [TBWat18.1] Watrous, John.
-        “The Theory of Quantum Information”
-        Cambridge University Press, 2018
-
-=======
     .. bibliography::
         :filter: docname in docnames
     
->>>>>>> 70c28cf7
 
     :param psi: the density matrix for the tripartite state of interest psi_{BAR}
     :param psi_dims: the dimensions of System A, B, & R in
