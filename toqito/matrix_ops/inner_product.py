"""Inner product operation."""
import numpy as np


def inner_product(v1: np.ndarray, v2: np.ndarray) -> float:
    r"""
    Compute the inner product :math:`\langle v_1|v_2\rangle` of two vectors :cite:`WikiInnerProd`.

    The inner product is calculated as follows:

    .. math::
        \left\langle 
        \begin{pmatrix} 
            a_1 \\ \vdots \\ a_n
        \end{pmatrix},
        \begin{pmatrix} 
            b_1 \\ \vdots \\ b_n
        \end{pmatrix} \right\rangle = 
        \begin{pmatrix} 
            a_1, \cdots, a_n
        \end{pmatrix}
        \begin{pmatrix} 
            b_1 \\ \vdots \\ b_n
        \end{pmatrix} = a_1 b_1 + \cdots + a_n b_n

    Example
    ==========

    The inner product of the vectors :math:`v1 = \begin{pmatrix}1 \\ 2 \\ 3 \end{pmatrix}` and :math:`v2 =
    \begin{pmatrix}4 \\ 5 \\ 6 \ \end{pmatrix}` looks as follows:

    .. math::
        \left\langle 
        \begin{pmatrix} 
            1 \\ 2 \\ 3
        \end{pmatrix},
        \begin{pmatrix}
            4 \\ 5 \\ 6
        \end{pmatrix}\right\rangle =
        \begin{pmatrix} 
            1, 2, 3
        \end{pmatrix}
        \begin{pmatrix}
            4 \\ 5 \\ 6
        \end{pmatrix} = 1\times 4 + 2\times 5 + 3\times 6 =
        32

    In :code:`toqito`, this looks like this:

    >>> import numpy as np
    >>> from toqito.matrix_ops import inner_product
    >>> v1, v2 = np.array([1,2,3]), np.array([4,5,6])
    >>> inner_product(v1,v2)
    32

    References
    ==========
    .. bibliography::
        :filter: docname in docnames


    :raises ValueError: Vector dimensions are mismatched.
    :param v1: v1 and v2, both vectors of dimensions :math:`(n,1)` where :math:`n>1`.
    :param v2: v1 and v2, both vectors of dimensions :math:`(n,1)` where :math:`n>1`.
    :return: The computed inner product.
<<<<<<< HEAD
    """  # noqa: E501
    # Check for dimensional validity
    if not (v1.shape[0] == v2.shape[0] and v1.shape[0] > 1 and len(v1.shape) == 1):
        raise ValueError("Dimension mismatch")

    res = 0
    for i in range(v1.shape[0]):
        res += v1[i] * v2[i]

    return res
=======
    """
    if v1.ndim != 1 or v2.ndim != 1:
        raise ValueError("Both v1 and v2 must be 1D vectors.")
    if v1.shape[0] != v2.shape[0]:
        raise ValueError("Dimension mismatch between v1 and v2.")
    return np.vdot(v1, v2)
>>>>>>> 70c28cf7
<|MERGE_RESOLUTION|>--- conflicted
+++ resolved
@@ -63,22 +63,9 @@
     :param v1: v1 and v2, both vectors of dimensions :math:`(n,1)` where :math:`n>1`.
     :param v2: v1 and v2, both vectors of dimensions :math:`(n,1)` where :math:`n>1`.
     :return: The computed inner product.
-<<<<<<< HEAD
-    """  # noqa: E501
-    # Check for dimensional validity
-    if not (v1.shape[0] == v2.shape[0] and v1.shape[0] > 1 and len(v1.shape) == 1):
-        raise ValueError("Dimension mismatch")
-
-    res = 0
-    for i in range(v1.shape[0]):
-        res += v1[i] * v2[i]
-
-    return res
-=======
     """
     if v1.ndim != 1 or v2.ndim != 1:
         raise ValueError("Both v1 and v2 must be 1D vectors.")
     if v1.shape[0] != v2.shape[0]:
         raise ValueError("Dimension mismatch between v1 and v2.")
-    return np.vdot(v1, v2)
->>>>>>> 70c28cf7
+    return np.vdot(v1, v2)