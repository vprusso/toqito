"""Swap."""
import numpy as np

from toqito.perms import permute_systems


def swap(
    rho: np.ndarray,
    sys: list[int] = None,
    dim: list[int] | list[list[int], int, np.ndarray] = None,
    row_only: bool = False,
) -> np.ndarray:
    r"""
    Swap two subsystems within a state or operator.

    Swaps the two subsystems of the vector or matrix :code:`rho`, where the dimensions of the (possibly more than 2)
    subsystems are given by :code:`dim` and the indices of the two subsystems to be swapped are specified in the 1-by-2
    vector :code:`sys`.

    If :code:`rho` is non-square and not a vector, different row and column dimensions can be specified by putting the
    row dimensions in the first row of :code:`dim` and the column dimensions in the second row of :code:`dim`.

    If :code:`row_only` is set to :code:`True`, then only the rows of :code:`rho` are swapped, but not the columns --
    this is equivalent to multiplying :code:`rho` on the left by the corresponding swap operator, but not on the right.

    Examples
    ==========

    Consider the following matrix

    .. math::
        X =
        \begin{pmatrix}
            1 & 5 & 9 & 13 \\
            2 & 6 & 10 & 14 \\
            3 & 7 & 11 & 15 \\
            4 & 8 & 12 & 16
        \end{pmatrix}.

    If we apply the :code:`swap` function provided by :code:`toqito` on :math:`X`, we should obtain the following matrix

    .. math::
        \text{Swap}(X) =
        \begin{pmatrix}
            1 & 9 & 5 & 13 \\
            3 & 11 & 7 & 15 \\
            2 & 10 & 6 & 14 \\
            4 & 12 & 8 & 16
        \end{pmatrix}.

    This can be observed by the following example in :code:`toqito`.

    >>> from toqito.perms import swap
    >>> import numpy as np
    >>> test_mat = np.array(
    >>>     [[1, 5, 9, 13], [2, 6, 10, 14], [3, 7, 11, 15], [4, 8, 12, 16]]
    >>> )
    >>> swap(test_mat)
    [[ 1  9  5 13]
     [ 3 11  7 15]
     [ 2 10  6 14]
     [ 4 12  8 16]]

    It is also possible to use the :code:`sys` and :code:`dim` arguments, it is possible to specify the system and
    dimension on which to apply the swap operator. For instance for :code:`sys = [1 ,2]` and :code:`dim = 2` we have
    that

    .. math::
        \text{Swap}(X)_{2, [1, 2]} =
        \begin{pmatrix}
            1 & 9 & 5 & 13 \\
            3 & 11 & 7 & 15 \\
            2 & 10 & 6 & 14 \\
            4 & 12 & 8 & 16
        \end{pmatrix}.

    Using :code:`toqito` we can see this gives the proper result.

    >>> from toqito.perms import swap
    >>> import numpy as np
    >>> test_mat = np.array(
    >>>     [[1, 5, 9, 13], [2, 6, 10, 14], [3, 7, 11, 15], [4, 8, 12, 16]]
    >>> )
    >>> swap(test_mat, [1, 2], 2)
    [[ 1  9  5 13]
     [ 3 11  7 15]
     [ 2 10  6 14]
     [ 4 12  8 16]]

    It is also possible to perform the :code:`swap` function on vectors in addition to matrices.

    >>> from toqito.perms import swap
    >>> import numpy as np
    >>> test_vec = np.array([1, 2, 3, 4])
    >>> swap(test_vec)
    [1 3 2 4]

    
    
    :raises ValueError: If dimension does not match the number of subsystems.
    :param rho: A vector or matrix to have its subsystems swapped.
    :param sys: Default: [1, 2]
    :param dim: Default: :code:`[sqrt(len(X), sqrt(len(X)))]`
    :param row_only: Default: :code:`False`
    :return: The swapped matrix.
    """
    eps = np.finfo(float).eps
    if len(rho.shape) == 1:
        rho_dims = (1, rho.shape[0])
    else:
        rho_dims = rho.shape

    round_dim = np.round(np.sqrt(rho_dims))

    if sys is None:
        sys = [1, 2]

    if isinstance(dim, list):
        dim = np.array(dim)
    if dim is None:
        dim = np.array([[round_dim[0], round_dim[0]], [round_dim[1], round_dim[1]]])

    if isinstance(dim, int):
        dim = np.array([[dim, rho_dims[0] / dim], [dim, rho_dims[1] / dim]])
        if (
            np.abs(dim[0, 1] - np.round(dim[0, 1])) + np.abs(dim[1, 1] - np.round(dim[1, 1]))
            >= 2 * np.prod(rho_dims) * eps
        ):
            val_error = """
                InvalidDim: The value of `dim` must evenly divide the number of
                rows and columns of `rho`; please provide the `dim` array
                containing the dimensions of the subsystems.
            """
            raise ValueError(val_error)

        dim[0, 1] = np.round(dim[0, 1])
        dim[1, 1] = np.round(dim[1, 1])
        num_sys = 2
    else:
        num_sys = len(dim)

    # Verify that the input sys makes sense.
    if any(sys) < 1 or any(sys) > num_sys:
<<<<<<< HEAD
        val_error = """
            InvalidSys: The subsystems in `sys` must be between 1 and
            `len(dim).` inclusive.
        """
        raise ValueError(val_error)
=======
        raise ValueError("InvalidSys: The subsystems in `sys` must be between 1 and `len(dim).` inclusive.")
>>>>>>> 70c28cf7
    if len(sys) != 2:
        raise ValueError("InvalidSys: `sys` must be a vector with exactly two elements.")

    # Swap the indicated subsystems.
    perm = np.array(range(1, num_sys + 1))
    sys = np.array(sys) - 1  # pylint: disable=redefined-variable-type

    perm[sys] = perm[sys[::-1]]

    return permute_systems(rho, perm, dim, row_only)<|MERGE_RESOLUTION|>--- conflicted
+++ resolved
@@ -141,15 +141,7 @@
 
     # Verify that the input sys makes sense.
     if any(sys) < 1 or any(sys) > num_sys:
-<<<<<<< HEAD
-        val_error = """
-            InvalidSys: The subsystems in `sys` must be between 1 and
-            `len(dim).` inclusive.
-        """
-        raise ValueError(val_error)
-=======
         raise ValueError("InvalidSys: The subsystems in `sys` must be between 1 and `len(dim).` inclusive.")
->>>>>>> 70c28cf7
     if len(sys) != 2:
         raise ValueError("InvalidSys: `sys` must be a vector with exactly two elements.")
 
