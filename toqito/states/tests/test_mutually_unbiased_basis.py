--- conflicted
+++ resolved
@@ -1,9 +1,5 @@
 """Test mutually_unbiased_basis."""
 import re
-<<<<<<< HEAD
-
-=======
->>>>>>> 70c28cf7
 import numpy as np
 import pytest
 
