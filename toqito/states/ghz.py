"""GHZ state."""
import numpy as np

from scipy import sparse


def ghz(dim: int, num_qubits: int, coeff: list[int] = None) -> sparse:
    r"""
    Generate a (generalized) GHZ state :cite:`Greenberger_2007_Going`.

<<<<<<< HEAD
    Returns a :code:`num_qubits`-partite GHZ state acting on :code:`dim` local dimensions, described
    in :cite:`Greenberger_2007_Going`. For example, :code:`ghz(2, 3)` returns the standard 3-qubit GHZ state on qubits.
    The output of this function is sparse.
=======
    Returns a :code:`num_qubits`-partite GHZ state acting on :code:`dim` local dimensions, described in [GHZ07]_. For
    example, :code:`ghz(2, 3)` returns the standard 3-qubit GHZ state on qubits.  The output of this function is sparse.
>>>>>>> 7e419bf8

    For a system of :code:`num_qubits` qubits (i.e., :code:`dim = 2`), the GHZ state can be written
    as

    .. math::
        |GHZ \rangle = \frac{1}{\sqrt{n}} \left(|0\rangle^{\otimes n} +
        |1 \rangle^{\otimes n} \right)).

    Examples
    ==========

    When :code:`dim = 2`, and :code:`num_qubits = 3` this produces the standard GHZ state

    .. math::
        \frac{1}{\sqrt{2}} \left( |000 \rangle + |111 \rangle \right).

    Using :code:`toqito`, we can see that this yields the proper state.

    >>> from toqito.states import ghz
    >>> ghz(2, 3).toarray()
    [[0.70710678],
     [0.        ],
     [0.        ],
     [0.        ],
     [0.        ],
     [0.        ],
     [0.        ],
     [0.70710678]]

    As this function covers the generalized GHZ state, we can consider higher dimensions. For instance here is the GHZ
    state in :math:`\mathbb{C}^{4^{\otimes 7}}` as

    .. math::
        \frac{1}{\sqrt{30}} \left(|0000000 \rangle + 2|1111111 \rangle +
        3|2222222 \rangle + 4|3333333\rangle \right).

    Using :code:`toqito`, we can see this generates the appropriate generalized GHZ state.

    >>> from toqito.states import ghz
    >>> ghz(4, 7, np.array([1, 2, 3, 4]) / np.sqrt(30)).toarray()
    [[0.18257419],
     [0.        ],
     [0.        ],
     ...,
     [0.        ],
     [0.        ],
     [0.73029674]])

    References
    ==========
    .. bibliography::
        :filter: docname in docnames


    :raises ValueError: Number of qubits is not a positive integer.
    :param dim: The local dimension.
    :param num_qubits: The number of parties (qubits/qudits)
    :param coeff: (default `[1, 1, ..., 1])/sqrt(dim)`:
                  a 1-by-`dim` vector of coefficients.
    :returns: Numpy vector array as GHZ state.
    """
    if coeff is None:
        coeff = np.ones(dim) / np.sqrt(dim)

    # Error checking:
    if dim < 1:
        raise ValueError("InvalidDim: `dim` must be at least 1.")
    if num_qubits < 1:
        raise ValueError("InvalidNumQubits: `num_qubits` must be at least 1.")
    if len(coeff) != dim:
        raise ValueError(
            "InvalidCoeff: The variable `coeff` must be a vector of length equal to `dim`."
        )

    # Construct the state (and do it in a way that is less memory-intensive
    # than naively tensoring things together.
    dim_sum = 1
    for i in range(1, num_qubits):
        dim_sum += dim ** i

    ret_ghz_state = sparse.lil_matrix((dim ** num_qubits, 1))
    for i in range(1, dim + 1):
        ret_ghz_state[(i - 1) * dim_sum] = coeff[i - 1]
    return ret_ghz_state<|MERGE_RESOLUTION|>--- conflicted
+++ resolved
@@ -8,14 +8,9 @@
     r"""
     Generate a (generalized) GHZ state :cite:`Greenberger_2007_Going`.
 
-<<<<<<< HEAD
     Returns a :code:`num_qubits`-partite GHZ state acting on :code:`dim` local dimensions, described
     in :cite:`Greenberger_2007_Going`. For example, :code:`ghz(2, 3)` returns the standard 3-qubit GHZ state on qubits.
     The output of this function is sparse.
-=======
-    Returns a :code:`num_qubits`-partite GHZ state acting on :code:`dim` local dimensions, described in [GHZ07]_. For
-    example, :code:`ghz(2, 3)` returns the standard 3-qubit GHZ state on qubits.  The output of this function is sparse.
->>>>>>> 7e419bf8
 
     For a system of :code:`num_qubits` qubits (i.e., :code:`dim = 2`), the GHZ state can be written
     as
