--- conflicted
+++ resolved
@@ -108,15 +108,6 @@
 
         rho = np.identity(dim**n_var)
         for i in range(2, n_fac):
-<<<<<<< HEAD
-            rho = np.identity(dim ** n_var) - alpha[i - 1] * permutation_operator(
-                dim, sorted_perms[i, :], False, True
-            )
-        rho = rho / np.trace(rho)
-        return rho
-    # Bipartite Werner state.
-    return (np.identity(dim ** 2) - alpha * swap_operator(dim, True)) / (dim * (dim - alpha))
-=======
             rho -= alpha[i - 1] * permutation_operator(
                 dim, sorted_perms[i - 1, :], False, True
             )
@@ -128,5 +119,4 @@
         n_fac = 2
         return (np.identity(dim**2) - alpha * swap_operator(dim, True)) / (dim * (dim - alpha))
 
-    raise ValueError("Alpha must be either a float or a list of floats.")
->>>>>>> 7e419bf8
+    raise ValueError("Alpha must be either a float or a list of floats.")