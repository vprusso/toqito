"""Horodecki state."""
import numpy as np


def horodecki(a_param: float, dim: list[int] = None) -> np.ndarray:
    r"""
    Produce a Horodecki state :cite:`Horodecki_1997_Separability, Chruscinski_2011_OnTheSymmetry`.

    Returns the Horodecki state in either :math:`(3 \otimes 3)`-dimensional space or :math:`(2 \otimes 4)`-dimensional
    space, depending on the dimensions in the 1-by-2 vector :code:`dim`.

    The Horodecki state was introduced in [1] which serves as an example in :math:`\mathbb{C}^3 \otimes \mathbb{C}` or
    :math:`\mathbb{C}^2 \otimes \mathbb{C}^4` of an entangled state that is positive under partial transpose (PPT). The
    state is PPT for all :math:`a \in [0, 1]` and separable only for :code:`a_param = 0` or :code:`a_param = 1`.

    These states have the following definitions:

    .. math::
        \begin{equation}
            \rho_a^{3 \otimes 3} = \frac{1}{8a + 1}
            \begin{pmatrix}
                a & 0 & 0 & 0 & a & 0 & 0 & 0 & a \\
                0 & a & 0 & 0 & 0 & 0 & 0 & 0 & 0 \\
                0 & 0 & a & 0 & 0 & 0 & 0 & 0 & 0 \\
                0 & 0 & 0 & a & 0 & 0 & 0 & 0 & 0 \\
                0 & 0 & 0 & 0 & a & 0 & 0 & 0 & 0 \\
                0 & 0 & 0 & 0 & 0 & a & 0 & 0 & 0 \\
                0 & 0 & 0 & 0 & 0 & 0 & \frac{1}{2}
                \left( 1 + a \right) & 0 & \frac{1}{2} \sqrt{1 - a^2} \\
                0 & 0 & 0 & 0 & 0 & 0 & 0 & a & 0 \\
                0 & 0 & 0 & 0 & 0 & 0 & \frac{1}{2} \sqrt{1 - a^2} & 0
                & \frac{1}{2} \left(1 + a \right) \\
            \end{pmatrix},
        \end{equation}

    .. math::
        \begin{equation}
            \rho_a^{2 \otimes 4} = \frac{1}{7a + 1}
            \begin{pmatrix}
                a & 0 & 0 & 0 & 0 & a & 0 & 0  \\
                0 & a & 0 & 0 & 0 & 0 & a & 0 \\
                0 & 0 & a & 0 & 0 & 0 & 0 & a  \\
                0 & 0 & 0 & a & 0 & 0 & 0 & 0  \\
                0 & 0 & 0 & 0 & \frac{1}{2} \left(1 + a\right) & 0 & 0
                & \frac{1}{2}\sqrt{1 -a^2} \\
                a & 0 & 0 & 0 & 0 & a & 0 & 0 \\
                0 & a & 0 & 0 & 0 & 0 & a & 0 \\
                0 & 0 & a & 0 & \frac{1}{2}\sqrt{1 - a^2} & 0 & 0
                & \frac{1}{2}\left(1 +a \right)
            \end{pmatrix}.
        \end{equation}

    .. note::
<<<<<<< HEAD
        Refer to :cite:`Chruscinski_2011_OnTheSymmetry` (specifically equations (1) and (2)) for more information on this state
        and its properties. The 3x3 Horodecki state is defined explicitly in Section 4.1 of :cite:`Horodecki_1997_Separability`
        and the 2x4 Horodecki state is defined explicitly in Section 4.2 of :cite:`Horodecki_1997_Separability`.
=======
        Refer to [CHR]_ (specifically equations (1) and (2)) for more information on this state and its properties. The
        3x3 Horodecki state is defined explicitly in Section 4.1 of [HOR]_ and the 2x4 Horodecki state is defined
        explicitly in Section 4.2 of [HOR]_.
>>>>>>> 7e419bf8

    Examples
    ==========

    The following code generates a Horodecki state in :math:`\mathbb{C}^3 \otimes \mathbb{C}^3`

    >>> from toqito.states import horodecki
    >>> horodecki(0.5, [3, 3])
    [[0.1       , 0.        , 0.        , 0.        , 0.1       ,
      0.        , 0.        , 0.        , 0.1       ],
     [0.        , 0.1       , 0.        , 0.        , 0.        ,
      0.        , 0.        , 0.        , 0.        ],
     [0.        , 0.        , 0.1       , 0.        , 0.        ,
      0.        , 0.        , 0.        , 0.        ],
     [0.        , 0.        , 0.        , 0.1       , 0.        ,
      0.        , 0.        , 0.        , 0.        ],
     [0.1       , 0.        , 0.        , 0.        , 0.1       ,
      0.        , 0.        , 0.        , 0.1       ],
     [0.        , 0.        , 0.        , 0.        , 0.        ,
      0.1       , 0.        , 0.        , 0.        ],
     [0.        , 0.        , 0.        , 0.        , 0.        ,
      0.        , 0.15      , 0.        , 0.08660254],
     [0.        , 0.        , 0.        , 0.        , 0.        ,
      0.        , 0.        , 0.1       , 0.        ],
     [0.1       , 0.        , 0.        , 0.        , 0.1       ,
      0.        , 0.08660254, 0.        , 0.15      ]]

    The following code generates a Horodecki state in :math:`\mathbb{C}^2 \otimes \mathbb{C}^4`.

    >>> from toqito.states import horodecki
    >>> horodecki(0.5, [2, 4])
    [[0.11111111, 0.        , 0.        , 0.        , 0.        ,
      0.11111111, 0.        , 0.        ],
     [0.        , 0.11111111, 0.        , 0.        , 0.        ,
      0.        , 0.11111111, 0.        ],
     [0.        , 0.        , 0.11111111, 0.        , 0.        ,
      0.        , 0.        , 0.11111111],
     [0.        , 0.        , 0.        , 0.11111111, 0.        ,
      0.        , 0.        , 0.        ],
     [0.        , 0.        , 0.        , 0.        , 0.16666667,
      0.        , 0.        , 0.09622504],
     [0.11111111, 0.        , 0.        , 0.        , 0.        ,
      0.11111111, 0.        , 0.        ],
     [0.        , 0.11111111, 0.        , 0.        , 0.        ,
      0.        , 0.11111111, 0.        ],
     [0.        , 0.        , 0.11111111, 0.        , 0.09622504,
      0.        , 0.        , 0.16666667]]

    References
    ==========
    .. bibliography::
        :filter: docname in docnames
    

    """
    if a_param < 0 or a_param > 1:
        raise ValueError("Invalid: Argument A_PARAM must be in the interval [0, 1].")

    if dim is None:
        dim = np.array([3, 3])

    if np.array_equal(dim, np.array([3, 3])):
        n_a_param = 1 / (8 * a_param + 1)
        b_param = (1 + a_param) / 2
        c_param = np.sqrt(1 - a_param ** 2) / 2

        horo_state = n_a_param * np.array(
            [
                [a_param, 0, 0, 0, a_param, 0, 0, 0, a_param],
                [0, a_param, 0, 0, 0, 0, 0, 0, 0],
                [0, 0, a_param, 0, 0, 0, 0, 0, 0],
                [0, 0, 0, a_param, 0, 0, 0, 0, 0],
                [a_param, 0, 0, 0, a_param, 0, 0, 0, a_param],
                [0, 0, 0, 0, 0, a_param, 0, 0, 0],
                [0, 0, 0, 0, 0, 0, b_param, 0, c_param],
                [0, 0, 0, 0, 0, 0, 0, a_param, 0],
                [a_param, 0, 0, 0, a_param, 0, c_param, 0, b_param],
            ]
        )
        return horo_state

    if np.array_equal(dim, np.array([2, 4])):
        n_a_param = 1 / (7 * a_param + 1)
        b_param = (1 + a_param) / 2
        c_param = np.sqrt(1 - a_param ** 2) / 2

        horo_state = n_a_param * np.array(
            [
                [a_param, 0, 0, 0, 0, a_param, 0, 0],
                [0, a_param, 0, 0, 0, 0, a_param, 0],
                [0, 0, a_param, 0, 0, 0, 0, a_param],
                [0, 0, 0, a_param, 0, 0, 0, 0],
                [0, 0, 0, 0, b_param, 0, 0, c_param],
                [a_param, 0, 0, 0, 0, a_param, 0, 0],
                [0, a_param, 0, 0, 0, 0, a_param, 0],
                [0, 0, a_param, 0, c_param, 0, 0, b_param],
            ]
        )
        return horo_state
    raise ValueError("InvalidDim: DIM must be one of [3, 3], or [2, 4].")<|MERGE_RESOLUTION|>--- conflicted
+++ resolved
@@ -51,15 +51,9 @@
         \end{equation}
 
     .. note::
-<<<<<<< HEAD
         Refer to :cite:`Chruscinski_2011_OnTheSymmetry` (specifically equations (1) and (2)) for more information on this state
         and its properties. The 3x3 Horodecki state is defined explicitly in Section 4.1 of :cite:`Horodecki_1997_Separability`
         and the 2x4 Horodecki state is defined explicitly in Section 4.2 of :cite:`Horodecki_1997_Separability`.
-=======
-        Refer to [CHR]_ (specifically equations (1) and (2)) for more information on this state and its properties. The
-        3x3 Horodecki state is defined explicitly in Section 4.1 of [HOR]_ and the 2x4 Horodecki state is defined
-        explicitly in Section 4.2 of [HOR]_.
->>>>>>> 7e419bf8
 
     Examples
     ==========
