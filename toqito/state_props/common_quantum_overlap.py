"""Computes the common quantum overlap quantum states."""

import numpy as np

from toqito.state_opt.state_exclusion import state_exclusion


def common_quantum_overlap(states: list[np.ndarray]) -> float:
    r"""Calculate the common quantum overlap of a collection of quantum states.

<<<<<<< HEAD
    For more information, see :cite:`Sagnik_2024_Epistemic`.
=======
    For more information, see :footcite:`Campos_2024_Epistemic`.
>>>>>>> dcd0f6d7

    The common quantum overlap :math:`\omega_Q[n]` quantifies the "overlap" between :math:`n` quantum states
    based on their antidistinguishability properties. It is related to the
    antidistinguishability probability :math:`A_Q[n]` by the formula:

    .. math::
        \omega_Q[n] = n(1 - A_Q[n])

    For two pure states with inner product :math:`|\langle\psi|\phi\rangle| = p`, the common quantum overlap is:

    .. math::
        \omega_Q = 1 - \sqrt{1 - p^2}

    The common quantum overlap is a key concept in analyzing epistemic models of quantum
    mechanics and understanding quantum state preparation contextuality.

    Examples
    ==========
    Consider the Bell states:

    .. jupyter-execute::

        from toqito.states import bell
        from toqito.state_props import common_quantum_overlap
        bell_states = [bell(0), bell(1), bell(2), bell(3)]
        common_quantum_overlap(bell_states)

    For maximally mixed states in any dimension:

    .. jupyter-execute::

        import numpy as np
        from toqito.state_props import common_quantum_overlap
        dim = 2
        states = [np.eye(dim) / dim, np.eye(dim) / dim, np.eye(dim) / dim]
        common_quantum_overlap(states)

    The common quantum overlap :math:`\omega_Q` for two pure states
    with inner product :math:`|\langle \psi | \phi \rangle| = \cos(\theta)` is given by:

    .. math::
        \omega_Q = 1 - \sqrt{1 - \cos(\theta)^2}

    where :math:`\theta` represents the angle between the two states in Hilbert space.
    For two pure states with a known inner product:

    .. jupyter-execute::

        import numpy as np
        from toqito.state_props import common_quantum_overlap
        theta = np.pi/4
        states = [np.array([1, 0]), np.array([np.cos(theta), np.sin(theta)])]
        common_quantum_overlap(states) # Should approximate (1-sqrt(1-cos²(π/4)))


    References
    ==========
    .. footbibliography::



    :param states: A list of quantum states represented as numpy arrays. States can be
                  pure states (represented as state vectors) or mixed states
                  (represented as density matrices).
    :return: The common quantum overlap value.

    """
    n = len(states)
    opt_val, _ = state_exclusion(vectors=states, probs=[1] * n, primal_dual="dual")
    return n * (1 - (1 - opt_val / n))<|MERGE_RESOLUTION|>--- conflicted
+++ resolved
@@ -8,11 +8,7 @@
 def common_quantum_overlap(states: list[np.ndarray]) -> float:
     r"""Calculate the common quantum overlap of a collection of quantum states.
 
-<<<<<<< HEAD
     For more information, see :cite:`Sagnik_2024_Epistemic`.
-=======
-    For more information, see :footcite:`Campos_2024_Epistemic`.
->>>>>>> dcd0f6d7
 
     The common quantum overlap :math:`\omega_Q[n]` quantifies the "overlap" between :math:`n` quantum states
     based on their antidistinguishability properties. It is related to the
