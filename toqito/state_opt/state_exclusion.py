--- conflicted
+++ resolved
@@ -51,13 +51,9 @@
                 \end{aligned}
             \end{equation}
 
-<<<<<<< HEAD
+
     The conclusive state exclusion SDP is written explicitly in :cite:`Bandyopadhyay_2014_Conclusive`. The problem of conclusive
     state exclusion was also thought about under a different guise in :cite:`Pusey_2012_On`.
-=======
-    The conclusive state exclusion SDP is written explicitly in [BJOP14]_. The problem of conclusive state exclusion was
-    also thought about under a different guise in [PBR12]_.
->>>>>>> 7e419bf8
 
     Examples
     ==========
@@ -87,22 +83,9 @@
 
     References
     ==========
-<<<<<<< HEAD
     .. bibliography::
         :filter: docname in docnames
     
-    
-=======
-    .. [PBR12] "On the reality of the quantum state"
-        Pusey, Matthew F., Barrett, Jonathan, and Rudolph, Terry.
-        Nature Physics 8.6 (2012): 475-478.
-        arXiv:1111.3328
-
-    .. [BJOP14] "Conclusive exclusion of quantum states"
-        Bandyopadhyay, Somshubhro, Jain, Rahul, Oppenheim, Jonathan, Perry, Christopher
-        Physical Review A 89.2 (2014): 022336.
-        arXiv:1306.4683
->>>>>>> 7e419bf8
 
     :param vectors: A list of states provided as vectors.
     :param probs: Respective list of probabilities each state is selected. If no
