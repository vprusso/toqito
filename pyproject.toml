[tool.black]
line-length = 100
target-version = ['py36', 'py37', 'py38']
include = '\.pyi?$'
exclude = '''
(
  /(
      \.eggs         # black-default
    | \.git
    | \.hg
    | \.mypy_cache
    | \.tox
    | \.venv
    | _build
    | buck-out
    | build
    | dist
  )/
)
'''

[tool.poetry]
name = "toqito"
version = "1.0.5"
description = "Python tools for the study of quantum information."
authors = [
    "Vincent Russo <vincentrusso1@gmail.com>"
]
maintainers = [
    "Vincent Russo <vincentrusso1@gmail.com>"
]
readme = "README.md"
homepage = "https://vprusso.github.io/toqito/"
repository = "https://github.com/vprusso/toqito"
keywords = ["quantum information", "quantum computing", "nonlocal games"]

[tool.poetry.dependencies]
python = "^3.9"
cvxpy = "^1.2.1"
cvxopt = "^1.2.5"
numpy = "^1.19.4"
scipy = "^1.8.0"
#scs = "^2.1.2"
picos = "^2.0.30"
typed-ast = "^1.5.4"
mypy = "^1.3.0"

[tool.poetry.dev-dependencies]
black = "^21.10b0"
distlib = "^0.3.4"
flake8 = "^3.7"
flake8-docstrings = "^1.5"
ipython = "*"
isort = "^5.9.3"
myst-parser = "*"
pep8 = "^1.7"
pydocstyle = "^6.1.1"
pylint = "^2.4"
pytest = "*"
pytest-cov = "*"
<<<<<<< HEAD
=======
mypy = "^1.3.0"
>>>>>>> aab34e55
coverage = "^4.5"
coveralls = "^1.9"
setuptools = ">65.5.1"
sphinx = "6.2.1"
sphinx_rtd_theme = "*"


[build-system]
<<<<<<< HEAD
requires = ["poetry>=0.12"]
build-backend = "poetry.masonry.api"
=======
requires = ["setuptools","poetry>=0.12"]
build-backend = "poetry.masonry.api"
>>>>>>> aab34e55
<|MERGE_RESOLUTION|>--- conflicted
+++ resolved
@@ -58,10 +58,7 @@
 pylint = "^2.4"
 pytest = "*"
 pytest-cov = "*"
-<<<<<<< HEAD
-=======
 mypy = "^1.3.0"
->>>>>>> aab34e55
 coverage = "^4.5"
 coveralls = "^1.9"
 setuptools = ">65.5.1"
@@ -70,10 +67,5 @@
 
 
 [build-system]
-<<<<<<< HEAD
-requires = ["poetry>=0.12"]
-build-backend = "poetry.masonry.api"
-=======
 requires = ["setuptools","poetry>=0.12"]
 build-backend = "poetry.masonry.api"
->>>>>>> aab34e55
