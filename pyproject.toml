--- conflicted
+++ resolved
@@ -38,12 +38,9 @@
 scipy = "1.15.3"
 scs = "3.2.7.post2" 
 picos = "2.6.0"
-<<<<<<< HEAD
 networkx = "2.6"
 numba = "^0.61.2"
-=======
 jupyter-sphinx = "^0.5.3"
->>>>>>> 0ecb7bcd
 
 [tool.poetry.group.dev.dependencies]
 pytest = "8.4.0"
