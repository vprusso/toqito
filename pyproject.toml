
[tool.poetry]
name = "toqito"
version = "1.0.9"
description = "Python tools for the study of quantum information."
authors = [
    "Toqito Contributors <https://github.com/vprusso/toqito/graphs/contributors>"
]
maintainers = [
    "Toqito Contributors <https://github.com/vprusso/toqito/graphs/contributors>"
]
readme = "README.md"
homepage = "https://vprusso.github.io/toqito/"
repository = "https://github.com/vprusso/toqito"
keywords = ["quantum information", "quantum computing", "nonlocal games"]


[tool.poetry.dependencies]
python = ">=3.10,<4"
<<<<<<< HEAD
cvxpy = "1.5.2"
more-itertools = "10.3.0"
numpy = "2.0.0"
scipy = "1.14.0"
=======
cvxpy = "1.5.3"
cvxopt = "1.3.2"
more-itertools = "10.4.0"
numpy = "1.26.4"
scipy = "1.14.1"
>>>>>>> b1c109e0
scs = "3.2.6"
picos = "2.4.17"
qiskit = "1.2.0"

[tool.poetry.group.cvxdep.dependencies]
cvxopt = "1.3.2"

[tool.poetry.group.dev.dependencies]
pytest = "8.3.2"
pytest-cov = "5.0.0"
coverage = "7.6.1"
sympy = "1.13.2"
distlib = "0.3.8"
ipython = "8.26.0"
setuptools = ">65.5.1"

[tool.poetry.group.lint.dependencies]
flake8 = "7.1.1"
flake8-docstrings = "1.7.0"
isort = "5.13.2"
myst-parser = "4.0.0"
pep8 = "1.7.1"
ruff = "0.6.1"
mypy = "1.11.1"
black = "*"

[tool.poetry.group.docs.dependencies]
readthedocs-sphinx-ext = "*"
sphinx = "8.0.2"
sphinx-wagtail-theme = "6.3.0"
sphinxcontrib-bibtex = "2.6.2"
sphinx-autoapi = "3.2.1"

[build-system]
requires = ["setuptools","poetry>=0.12"]
build-backend = "poetry.masonry.api"

[tool.ruff]
# exclude = ["__init__.py"]
line-length = 120
target-version = "py311"

[tool.ruff.lint]
select = ["I", "E", "W", "D", "PL"]
# ruff configuration
# E, W -- pycodestyle
# D -- pydocstyle
# I -- isort
# PL -- pylint

# Rules considered over other incompatible ones
exclude = ["docs/conf.py", "setup.py"]

ignore = ["D407", "D203", "D213", "D416", "PLR0912", "PLR0911", "PLR0915", "PLR2004", "PLR0913"]
# Rules Ignored

# D407 - Ignored because ==== under a section heading is considered as a missing underline.
# pydocstyle considers ----- an underline.

# D212 and D211 specially selected due to following incompatibilities
# warning: `one-blank-line-before-class` (D203) and `no-blank-line-before-class` (D211) are incompatible. Ignoring `one-blank-line-before-class`.
# warning: `multi-line-summary-first-line` (D212) and `multi-line-summary-second-line` (D213) are incompatible. Ignoring `multi-line-summary-second-line`.

# D416 was adding a semicolon after some section headings when ruff's automated --fix was was used
# As this was not added evenly after all section headings, we ignore this. 

# PLR0912 -- Checks for functions or methods with too many branches. The default number is 12. 
# PLR0911 -- Checks for functions or methods with too many return statements. The default number is 6.
# PLR0915 -- Checks for functions or methods with too many statements. The default number is 50. 
# PLR2004 -- Checks if an equality or an inequality is compared to a variable or a num (prefers variable pre)
# PLR0913 Too many arguments in function definition
[tool.ruff.lint.per-file-ignores]
"__init__.py" = ["I001"]
# I001 - skip checking Import block is un-sorted or un-formatted

[tool.black]
target-version = ['py311']
# 'extend-exclude' excludes files or directories in addition to the defaults
extend-exclude = '''
# A regex preceded with ^/ will apply only to files and directories
# in the root of the project.
(/*.py # exclude all py files
)
'''<|MERGE_RESOLUTION|>--- conflicted
+++ resolved
@@ -17,18 +17,11 @@
 
 [tool.poetry.dependencies]
 python = ">=3.10,<4"
-<<<<<<< HEAD
-cvxpy = "1.5.2"
-more-itertools = "10.3.0"
-numpy = "2.0.0"
-scipy = "1.14.0"
-=======
 cvxpy = "1.5.3"
 cvxopt = "1.3.2"
 more-itertools = "10.4.0"
 numpy = "1.26.4"
 scipy = "1.14.1"
->>>>>>> b1c109e0
 scs = "3.2.6"
 picos = "2.4.17"
 qiskit = "1.2.0"
