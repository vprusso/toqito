.. figure:: figures/logo.svg
   :alt: toqito logo
   :align: center

toqito
======

The :code:`toqito` package is an open source library for studying various
objects in quantum information, namely, states, channels, and measurements.
toqito focuses on providing numerical tools to study problems pertaining to
entanglement theory, nonlocal games, and other aspects of quantum information
that are often associated with computer science.

<<<<<<< HEAD

=======
>>>>>>> a3457ea6

.. image:: https://github.com/vprusso/toqito/actions/workflows/build-test-actions.yml/badge.svg?style=plastic
   :alt: Build Status
   :target: https://github.com/vprusso/toqito/actions/workflows/build-test-actions.yml
.. image:: https://readthedocs.org/projects/toqito/badge/?version=latest&style=plastic
   :alt: Documentation
   :target: https://toqito.readthedocs.io/en/latest/
.. image:: https://codecov.io/gh/vprusso/toqito/branch/master/graph/badge.svg?style=plastic
   :alt: Codecov
   :target: https://codecov.io/gh/vprusso/toqito
.. image:: https://zenodo.org/badge/DOI/10.5281/zenodo.4743211.svg?style=plastic
   :alt: DOI
   :target: https://doi.org/10.5281/zenodo.4743211
.. image:: https://img.shields.io/badge/Supported%20By-UNITARY%20FUND-brightgreen.svg?style=plastic
   :alt: Unitary Fund
   :target: http://unitary.fund


User Documentation
------------------

.. toctree::
    :maxdepth: 2

    getting_started
    intro_tutorial

.. toctree::
    :maxdepth: 2
    :caption: Fundamental Objects

    states
    channels
    measurements

.. toctree::
    :maxdepth: 2
    :caption: Mathematics

    matrices
    perms

.. toctree::
    :maxdepth: 2
    :caption: Random Objects

    rand

.. toctree::
    :maxdepth: 2
    :caption: Nonlocal Games

    nonlocal_games


.. toctree::
    :maxdepth: 2
    :caption: Tutorials

    tutorials


References
------------------

.. toctree::
    :maxdepth: 2

    references<|MERGE_RESOLUTION|>--- conflicted
+++ resolved
@@ -11,10 +11,6 @@
 entanglement theory, nonlocal games, and other aspects of quantum information
 that are often associated with computer science.
 
-<<<<<<< HEAD
-
-=======
->>>>>>> a3457ea6
 
 .. image:: https://github.com/vprusso/toqito/actions/workflows/build-test-actions.yml/badge.svg?style=plastic
    :alt: Build Status
