#File for all article, arxiv and other web references
# To add a key, Lastname_year_abbreviatedtitle/firstletteroftitle

#Last name begins with A
@misc{Aaronson_2018_MaxMixed,
  author  = {Aaronson, Scott},
  title   = "Lecture 6: Mixed States",
  howpublished = {https://www.scottaaronson.com/qclec/6.pdf}
  
}


@misc{Arunachalam_2017_QuantumHedging,
      title={Quantum hedging in two-round prover-verifier interactions}, 
      author={Arunachalam, Srinivasan and Molina, Abel and Russo, Vincent},
      year={2017},
      eprint={1310.7954},
      archivePrefix={arXiv},
      primaryClass={quant-ph}
}



#Last name begins with B
@article{Bandyopadhyay_2014_Conclusive,
   title={Conclusive exclusion of quantum states},
   volume={89},
   ISSN={1094-1622},
   url={http://dx.doi.org/10.1103/PhysRevA.89.022336},
   DOI={10.1103/physreva.89.022336},
   number={2},
   journal={Physical Review A},
   publisher={American Physical Society (APS)},
   author={Bandyopadhyay, Somshubhro and Jain, Rahul and Oppenheim, Jonathan and Perry, Christopher},
   year={2014},
   month={Feb}}

@article{Bandyopadhyay_2015_Limitations,
   title={Limitations on Separable Measurements by Convex Optimization},
   volume={61},
   ISSN={1557-9654},
   url={http://dx.doi.org/10.1109/TIT.2015.2417755},
   DOI={10.1109/tit.2015.2417755},
   number={6},
   journal={IEEE Transactions on Information Theory},
   publisher={Institute of Electrical and Electronics Engineers (IEEE)},
   author={Bandyopadhyay, Somshubhro and Cosentino, Alessandro and Johnston, Nathaniel and Russo, Vincent and Watrous, John and Yu, Nengkun},
   year={2015},
   month=jun, pages={3593-3604} }

@article{Bennett_1999_QuantumNonlocality,
   title={Quantum nonlocality without entanglement},
   volume={59},
   ISSN={1094-1622},
   url={http://dx.doi.org/10.1103/PhysRevA.59.1070},
   DOI={10.1103/physreva.59.1070},
   number={2},
   journal={Physical Review A},
   publisher={American Physical Society (APS)},
   author={Bennett, Charles H. and DiVincenzo, David P. and Fuchs, Christopher A. and Mor, Tal and Rains, Eric and Shor, Peter W. and Smolin, John A. and Wootters, William K.},
   year={1999},
   month={Feb}, pages={1070-1091} }

@article{Bennett_1999_UPB,
   title={Unextendible Product Bases and Bound Entanglement},
   volume={82},
   ISSN={1079-7114},
   url={http://dx.doi.org/10.1103/PhysRevLett.82.5385},
   DOI={10.1103/physrevlett.82.5385},
   number={26},
   journal={Physical Review Letters},
   publisher={American Physical Society (APS)},
   author={Bennett, Charles H. and DiVincenzo, David P. and Mor, Tal and Shor, Peter W. and Smolin, John A. and Terhal, Barbara M.},
   year={1999},
   month={Jun}, pages={5385-5388} }


@article{Breuer_2006_Optimal,
   title={Optimal Entanglement Criterion for Mixed Quantum States},
   volume={97},
   ISSN={1079-7114},
   url={http://dx.doi.org/10.1103/PhysRevLett.97.080501},
   DOI={10.1103/physrevlett.97.080501},
   number={8},
   journal={Physical Review Letters},
   publisher={American Physical Society (APS)},
   author={Breuer, Heinz-Peter},
   year={2006},
   month={Aug} }

@article{Breuer_2006_Mixed,
  title = {Optimal Entanglement Criterion for Mixed Quantum States},
  author = {Breuer, Heinz-Peter},
  journal = {Phys. Rev. Lett.},
  volume = {97},
  issue = {8},
  pages = {080501},
  numpages = {4},
  year = {2006},
  month = {Aug},
  publisher = {American Physical Society},
  doi = {10.1103/PhysRevLett.97.080501},
  url = {https://link.aps.org/doi/10.1103/PhysRevLett.97.080501}
}

#Last name begins with C
@article{Cabello_2002_NParticle,
  title = {$N$-Particle $N$-Level Singlet States: Some Properties and Applications},
  author = {Cabello, Ad\'an},
  journal = {Phys. Rev. Lett.},
  volume = {89},
  issue = {10},
  pages = {100402},
  numpages = {4},
  year = {2002},
  month = {Aug},
  publisher = {American Physical Society},
  url = {https://arxiv.org/abs/quant-ph/0203119}
}

@article{Cavalcanti_2015_Detection,
   title={Detection of entanglement in asymmetric quantum networks and multipartite quantum steering},
   volume={6},
   ISSN={2041-1723},
   url={http://dx.doi.org/10.1038/ncomms8941},
   DOI={10.1038/ncomms8941},
   number={1},
   journal={Nature Communications},
   publisher={Springer Science and Business Media LLC},
   author={Cavalcanti, D. and Skrzypczyk, P. and Aguilar, G. H. and Nery, R. V. and Ribeiro, P.H. Souto and Walborn, S. P.},
   year={2015},
   month=aug }

@misc{Chen_2003_Matrix,
      title={A matrix realignment method for recognizing entanglement}, 
      author={Kai Chen and Ling-An Wu},
      year={2003},
      eprint={quant-ph/0205017},
      archivePrefix={arXiv},
      primaryClass={quant-ph}
}

@article{Chen_2014_Symmetric,
   title={Symmetric extension of two-qubit states},
   volume={90},
   ISSN={1094-1622},
   url={http://dx.doi.org/10.1103/PhysRevA.90.032318},
   DOI={10.1103/physreva.90.032318},
   number={3},
   journal={Physical Review A},
   publisher={American Physical Society (APS)},
   author={Chen, Jianxin and Ji, Zhengfeng and Kribs, David and Lütkenhaus, Norbert and Zeng, Bei},
   year={2014},
   month={Sep} }

@article{Choi_1992_Generalized,
title = {Generalized Choi maps in three-dimensional matrix algebra},
journal = {Linear Algebra and its Applications},
volume = {171},
pages = {213-224},
year = {1992},
issn = {0024-3795},
doi = {https://doi.org/10.1016/0024-3795(92)90260-H},
author = {Cho, Sung Je and Kye, Seung-Hyeok and Lee, Sa Ge},
abstract = {We consider a class of positive linear maps in the three-dimensional matrix algebra, which are generalizations of the positive linear map constructed by Choi in the relation with positive semidefinite biquadratic forms. We find conditions for which such maps are completely positive, completely copositive, decomposable, and two-positive.}
}

@article{Chruscinski_2011_OnTheSymmetry,
   title={On the symmetry of the seminal Horodecki state},
   volume={375},
   ISSN={0375-9601},
   url={http://dx.doi.org/10.1016/j.physleta.2010.11.069},
   DOI={10.1016/j.physleta.2010.11.069},
   number={3},
   journal={Physics Letters A},
   publisher={Elsevier BV},
   author={Chruściński, Dariusz and Kossakowski, Andrzej},
   year={2011},
   month={Jan}, pages={434-436} }

@misc{Cleve_2008_Strong,
      title={Strong Parallel Repetition Theorem for Quantum XOR Proof Systems}, 
      author={Cleve, Richard and Slofstra, William and Unger, Falk and Upadhyay, Sarvagya},
      year={2008},
      eprint={quant-ph/0608146},
      archivePrefix={arXiv},
      primaryClass={quant-ph}
}

@misc{Cleve_2010_Consequences,
      title={Consequences and Limits of Nonlocal Strategies}, 
      author={Richard Cleve and Peter Hoyer and Ben Toner and John Watrous},
      year={2010},
      eprint={quant-ph/0404076},
      archivePrefix={arXiv},
      primaryClass={quant-ph}
}

@article{Cosentino_2013_PPT,
   title={Positive-partial-transpose-indistinguishable states via semidefinite programming},
   volume={87},
   ISSN={1094-1622},
   url={http://dx.doi.org/10.1103/PhysRevA.87.012321},
   DOI={10.1103/physreva.87.012321},
   number={1},
   journal={Physical Review A},
   publisher={American Physical Society (APS)},
   author={Cosentino, Alessandro},
   year={2013},
   month={Jan} }

@misc{Cosentino_2015_QuantumState,
      title={Quantum State Local Distinguishability via Convex Optimization}, 
      author={Cosentino, Alessandro},
      year={2015},
      howpublished = {https://uwspace.uwaterloo.ca/handle/10012/9572}
}

@misc{Cosentino_2014_Small,
      title={Small sets of locally indistinguishable orthogonal maximally entangled states}, 
      author={Alessandro Cosentino and Vincent Russo},
      year={2014},
      eprint={1307.3232},
      archivePrefix={arXiv},
      primaryClass={quant-ph}
}
<<<<<<< HEAD
=======

@misc{Riley_2022_CVXPYKron,
  author  = {Murray, Riley J},
  title   = {{PR:} Have kron support non-constant expressions in either argument from {CXPY:} A Python-embedded modeling language for convex optimization problems},
  howpublished = {https://github.com/cvxpy/cvxpy/issues/457#issue-309891424}}
>>>>>>> c493fd4c

@misc{Chen_2003_Realignment,
      title={A matrix realignment method for recognizing entanglement}, 
      author={Kai Chen and Ling-An Wu},
      year={2003},
      eprint={quant-ph/0205017},
      archivePrefix={arXiv},
      primaryClass={quant-ph}
}

@misc{Cariello_2013_Weak_irreducible,
      title={Separability for Weak Irreducible matrices}, 
      author={Daniel Cariello},
      year={2013},
      eprint={1311.7275},
      archivePrefix={arXiv},
      primaryClass={quant-ph}
}

#Last name begins with D
@article{DiVincenzo_2000_Evidence,
   title={Evidence for bound entangled states with negative partial transpose},
   volume={61},
   ISSN={1094-1622},
   url={http://dx.doi.org/10.1103/PhysRevA.61.062312},
   DOI={10.1103/physreva.61.062312},
   number={6},
   journal={Physical Review A},
   publisher={American Physical Society (APS)},
   author={DiVincenzo, David P. and Shor, Peter W. and Smolin, John A. and Terhal, Barbara M. and Thapliyal, Ashish V.},
   year={2000},
   month={May} }


@article{Doherty_2002_Distinguishing,
   title={Distinguishing Separable and Entangled States},
   volume={88},
   ISSN={1079-7114},
   url={http://dx.doi.org/10.1103/PhysRevLett.88.187904},
   DOI={10.1103/physrevlett.88.187904},
   number={18},
   journal={Physical Review Letters},
   publisher={American Physical Society (APS)},
   author={Doherty, A. C. and Parrilo, Pablo A. and Spedalieri, Federico M.},
   year={2002},
   month={Apr} }

@article{Dur_2000_ThreeQubits,
   title={Three qubits can be entangled in two inequivalent ways},
   volume={62},
   ISSN={1094-1622},
   url={http://dx.doi.org/10.1103/PhysRevA.62.062314},
   DOI={10.1103/physreva.62.062314},
   number={6},
   journal={Physical Review A},
   publisher={American Physical Society (APS)},
   author={Dür, W. and Vidal, G. and Cirac, J. I.},
   year={2000},
   month={Nov} }

#Last name begins with E
@article{Eldar_2003_SDPApproach,
   title={A semidefinite programming approach to optimal unambiguous discrimination of quantum states},
   volume={49},
   ISSN={0018-9448},
   url={http://dx.doi.org/10.1109/TIT.2002.807291},
   DOI={10.1109/tit.2002.807291},
   number={2},
   journal={IEEE Transactions on Information Theory},
   publisher={Institute of Electrical and Electronics Engineers (IEEE)},
   author={Eldar, Y.C.},
   year={2003},
   month={Feb}, pages={446-456} }


#Last name begins with F

#Last name begins with G
@misc{Greenberger_2007_Going,
      title={Going Beyond Bell's Theorem}, 
      author={Greenberger, Daniel M. and  Horne, Michael A. and Zeilinger, Anton},
      year={2007},
      eprint={0712.0921},
      archivePrefix={arXiv},
      primaryClass={quant-ph}
}

@article{Gisin_1996_Hidden,
title = {Hidden quantum nonlocality revealed by local filters},
journal = {Physics Letters A},
volume = {210},
number = {3},
pages = {151-156},
year = {1996},
issn = {0375-9601},
doi = {https://doi.org/10.1016/S0375-9601(96)80001-6},
author = {Gisin, N.},
}

@article{Gupta_2024_Unambiguous,
   title={Unambiguous discrimination of sequences of quantum states},
   volume={109},
   ISSN={2469-9934},
   url={http://dx.doi.org/10.1103/PhysRevA.109.052222},
   DOI={10.1103/physreva.109.052222},
   number={5},
   journal={Physical Review A},
   publisher={American Physical Society (APS)},
   author={Gupta, Tathagata and Murshid, Shayeef and Bandyopadhyay, Somshubhro},
   year={2024},
   month=may }

@article{Gurvits_2002_Largest,
   title={Largest separable balls around the maximally mixed bipartite quantum state},
   volume={66},
   ISSN={1094-1622},
   url={http://dx.doi.org/10.1103/PhysRevA.66.062311},
   DOI={10.1103/physreva.66.062311},
   number={6},
   journal={Physical Review A},
   publisher={American Physical Society (APS)},
   author={Gurvits, Leonid and Barnum, Howard},
   year={2002},
   month={Dec} }

@article{Gühne_2009_Horodecki,
title = {Entanglement detection},
journal = {Physics Reports},
volume = {474},
number = {1},
pages = {1-75},
year = {2009},
issn = {0370-1573},
doi = {https://doi.org/10.1016/j.physrep.2009.02.004},
url = {https://www.sciencedirect.com/science/article/pii/S0370157309000623},
author = {Otfried Gühne and Géza Tóth},
keywords = {Entanglement detection, Separability criteria, Genuine multipartite entanglement},
abstract = {How can one prove that a given quantum state is entangled? In this paper we review different methods that have been proposed for entanglement detection. We first explain the basic elements of entanglement theory for two or more particles and then entanglement verification procedures such as Bell inequalities, entanglement witnesses, the determination of nonlinear properties of a quantum state via measurements on several copies, and spin squeezing inequalities. An emphasis is given to the theory and application of entanglement witnesses. We also discuss several experiments, where some of the presented methods have been implemented.}
}

@article{Gurvits_2002_Ball,
  title = {Largest separable balls around the maximally mixed bipartite quantum state},
  author = {Gurvits, Leonid and Barnum, Howard},
  journal = {Phys. Rev. A},
  volume = {66},
  issue = {6},
  pages = {062311},
  numpages = {7},
  year = {2002},
  month = {Dec},
  publisher = {American Physical Society},
  doi = {10.1103/PhysRevA.66.062311},
  url = {https://link.aps.org/doi/10.1103/PhysRevA.66.062311}
}

#Last name begins with H
@inproceedings{Hayden_2013_TwoMessage,
   title={Two-Message Quantum Interactive Proofs and the Quantum Separability Problem},
   url={http://dx.doi.org/10.1109/CCC.2013.24},
   DOI={10.1109/ccc.2013.24},
   booktitle={2013 IEEE Conference on Computational Complexity},
   publisher={IEEE},
   author={Hayden, Patrick and Milner, Kevin and Wilde, Mark M.},
   year={2013},
   month={Jun} }

@article{Heinosaari_2018_Antidistinguishability,
   title={Antidistinguishability of pure quantum states},
   volume={51},
   ISSN={1751-8121},
   url={https://arxiv.org/abs/1804.10457},
   DOI={10.1088/1751-8121/aad1fc},
   number={36},
   journal={Journal of Physics A: Mathematical and Theoretical},
   publisher={IOP Publishing},
   author={Heinosaari, Teiko and Kerppo, Oskari},
   year={2018},
   month=jul, pages={365303} }

@article{Heinosaari_2020_Random,
   title={Random positive operator valued measures},
   volume={61},
   ISSN={1089-7658},
   url={http://dx.doi.org/10.1063/1.5131028},
   DOI={10.1063/1.5131028},
   number={4},
   journal={Journal of Mathematical Physics},
   publisher={AIP Publishing},
   author={Heinosaari, Teiko and Jivulescu, Maria Anastasia and Nechita, Ion},
   year={2020},
   month={Apr} }

@article{Horodecki_1997_Separability,
   title={Separability criterion and inseparable mixed states with positive partial transposition},
   volume={232},
   ISSN={0375-9601},
   url={http://dx.doi.org/10.1016/S0375-9601(97)00416-7},
   DOI={10.1016/s0375-9601(97)00416-7},
   number={5},
   journal={Physics Letters A},
   publisher={Elsevier BV},
   author={Horodecki, Pawel},
   year={1997},
   month={Aug}, pages={333-339} }

@misc{Horodecki_1998_Reduction,
      title={Reduction criterion of separability and limits for a class of protocols of entanglement distillation}, 
      author={ Horodecki, Michal and Horodecki, Pawel},
      year={1998},
      eprint={quant-ph/9708015},
      archivePrefix={arXiv},
      primaryClass={quant-ph}
}

@article{Hughston_1993_Complete,
  title={A complete classification of quantum ensembles having a given density matrix},
  author={Hughston, Lane P and Jozsa, Richard and Wootters, William K},
  journal={Physics Letters A},
  volume={183},
  number={1},
  pages={14--18},
  year={1993},
  publisher={Elsevier}
}

@article{Horodecki_1996_PPT_small_dimensions,
title = {Separability of mixed states: necessary and sufficient conditions},
journal = {Physics Letters A},
volume = {223},
number = {1},
pages = {1-8},
year = {1996},
issn = {0375-9601},
doi = {https://doi.org/10.1016/S0375-9601(96)00706-2},
url = {https://www.sciencedirect.com/science/article/pii/S0375960196007062},
author = {Michał Horodecki and Paweł Horodecki and Ryszard Horodecki},
abstract = {We provide necessary and sufficient conditions for the separability of mixed states. As a result we obtain a simple criterion of the separability for 2 × 2 and 2 × 3 systems. Here, the positivity of the partial transposition of a state is necessary and sufficient for its separability. However, this is not the case in general. Some examples of mixtures which demonstrate the utility of the criterion are considered.}
}

@article{Horodecki_2000_PPT_low_rank,
  title = {Operational criterion and constructive checks for the separability of low-rank density matrices},
  author = {Horodecki, Pawe\l{} and Lewenstein, Maciej and Vidal, Guifr\'e and Cirac, Ignacio},
  journal = {Phys. Rev. A},
  volume = {62},
  issue = {3},
  pages = {032310},
  numpages = {10},
  year = {2000},
  month = {Aug},
  publisher = {American Physical Society},
  doi = {10.1103/PhysRevA.62.032310},
  url = {https://link.aps.org/doi/10.1103/PhysRevA.62.032310}
}

@misc{Hildebrand_2005_Cone,
  author  = "Roland Hildebrand",
  title   = "Comparison of the PPT cone and the separable cone for 2-by-n systems.",
  year = {2005},
  howpublished = {https://membres-ljk.imag.fr/Roland.Hildebrand/coreMPseminar2005_slides.pdf}
  
}

@article{Ha_2011_Positive_map,
author = {Ha, Kil-Chan and Kye, Seung-Hyeok},
title = {Entanglement Witnesses Arising from Exposed Positive Linear Maps},
journal = {Open Systems \& Information Dynamics},
volume = {18},
number = {04},
pages = {323-337},
year = {2011},
doi = {10.1142/S1230161211000224},
URL = {https://doi.org/10.1142/S1230161211000224},
eprint = {https://doi.org/10.1142/S1230161211000224},
abstract = {We consider entanglement witnesses arising from positive linear maps which generate exposed extremal rays. We show that every entangled state can be detected by one of these witnesses, and this witness detects a unique set of entangled states among those. Therefore, they provide a minimal set of witnesses to detect any kind of entanglement in a sense. Furthermore, if those maps are indecomposable then they detect large classes of entangled states with positive partial transposes which have nonempty relative interiors in the cone generated by all PPT states. We also provide a one-parameter family of indecomposable positive linear maps which generate exposed extremal rays. This gives the first examples of such maps in three-dimensional matrix algebra. }
}

@misc{Hall_2006_Indecomposable,
      title={Constructions of indecomposable positive maps based on a new criterion for indecomposability}, 
      author={William Hall},
      year={2006},
      eprint={quant-ph/0607035},
      archivePrefix={arXiv},
      primaryClass={quant-ph}
}

#Last name begins with I

#Last name begins with J
@article{Johnston_2010_AFamily,
   title={A family of norms with applications in quantum information theory},
   volume={51},
   ISSN={1089-7658},
   url={http://dx.doi.org/10.1063/1.3459068},
   DOI={10.1063/1.3459068},
   number={8},
   journal={Journal of Mathematical Physics},
   publisher={AIP Publishing},
   author={Johnston, Nathaniel and Kribs, David W.},
   year={2010},
   month={Aug} }


@misc{Johnston_2012_Norms,
      title={Norms and Cones in the Theory of Quantum Entanglement}, 
      author={Nathaniel Johnston},
      year={2012},
      eprint={1207.1479},
      archivePrefix={arXiv},
      primaryClass={quant-ph}
}

@article{Johnston_2013_Spectrum,
  title = {Separability from spectrum for qubit-qudit states},
  author = {Johnston, Nathaniel},
  journal = {Phys. Rev. A},
  volume = {88},
  issue = {6},
  pages = {062330},
  numpages = {5},
  year = {2013},
  month = {Dec},
  publisher = {American Physical Society},
  doi = {10.1103/PhysRevA.88.062330},
  url = {https://link.aps.org/doi/10.1103/PhysRevA.88.062330}
}

@article{Johnston_2016_Extended,
   title={Extended non-local games and monogamy-of-entanglement games},
   volume={472},
   ISSN={1471-2946},
   url={https://arxiv.org/abs/1510.02083},
   number={2189},
   journal={Proceedings of the Royal Society A: Mathematical, Physical and Engineering Sciences},
   publisher={The Royal Society},
   author={Johnston, Nathaniel and Mittal, Rajat and Russo, Vincent and Watrous, John},
   year={2016},
   month={May}, pages={20160003} }


@misc{QETLAB_link,
  author  = {Johnston, Nathaniel},
  title   = {{{QETLAB}: {A MATLAB} toolbox for quantum entanglement}},
  howpublished = {https://github.com/nathanieljohnston/QETLAB},
  DOI ={10.5281/zenodo.44637}
}


#Last name begins with K
@article{Katariya_2021_Geometric,
   title={Geometric distinguishability measures limit quantum channel estimation and discrimination},
   volume={20},
   ISSN={1573-1332},
   url={http://dx.doi.org/10.1007/s11128-021-02992-7},
   DOI={10.1007/s11128-021-02992-7},
   number={2},
   journal={Quantum Information Processing},
   publisher={Springer Science and Business Media LLC},
   author={Katariya, Vishal and Wilde, Mark M.},
   year={2021},
   month={Feb} }

#Last name begins with L
@article{Liang_2007_Bounds,
   title={Bounds on quantum correlations in Bell-inequality experiments},
   volume={75},
   ISSN={1094-1622},
   url={http://dx.doi.org/10.1103/PhysRevA.75.042103},
   DOI={10.1103/physreva.75.042103},
   number={4},
   journal={Physical Review A},
   publisher={American Physical Society (APS)},
   author={Liang, Yeong-Cherng and Doherty, Andrew C.},
   year={2007},
   month={Apr} }


@article{Lupo_2008_Bipartite,
   title={Bipartite quantum systems: on the realignment criterion and beyond},
   volume={41},
   ISSN={1751-8121},
   url={https://arxiv.org/abs/0802.2019},
   number={41},
   journal={Journal of Physics A: Mathematical and Theoretical},
   publisher={IOP Publishing},
   author={Lupo, Cosmo and Aniello, Paolo and Scardicchio, Antonello},
   year={2008},
   month={Sep}, pages={415301} }


#Last name begins with M
@misc{Matsumoto_2010_Reverse,
      title={Reverse test and quantum analogue of classical fidelity and generalized fidelity}, 
      author={Matsumoto, Keiji},
      year={2010},
      eprint={1006.0302},
      archivePrefix={arXiv},
      primaryClass={quant-ph}
}

@misc{McIrvin_2024_Pretty,
      title={The pretty bad measurement}, 
      author={Caleb McIrvin and Ankith Mohan and Jamie Sikora},
      year={2024},
      eprint={2403.17252},
      archivePrefix={arXiv},
      primaryClass={quant-ph}
}

@misc{Miszczak_2008_Sub,
      title={Sub-- and super--fidelity as bounds for quantum fidelity}, 
      author={Miszczak, J. A. and Puchała, Z. and Horodecki, P. and Uhlmann, A. and Życzkowski, K.},
      year={2008},
      eprint={0805.2037},
      archivePrefix={arXiv},
      primaryClass={quant-ph}
}

@article{Molina_2012_Hedging,
   title={Hedging bets with correlated quantum strategies},
   volume={468},
   ISSN={1471-2946},
   url={https://arxiv.org/abs/1104.1140},
   number={2145},
   journal={Proceedings of the Royal Society A: Mathematical, Physical and Engineering Sciences},
   publisher={The Royal Society},
   author={Molina, Abel and Watrous, John},
   year={2012},
   month={Apr}, pages={2614-2629} }

@misc{Molina_2012_Optimal,
      title={Optimal counterfeiting attacks and generalizations for Wiesner's quantum money}, 
      author={Molina, Abel and  Vidick, Thomas and Watrous, John},
      year={2012},
      eprint={1202.4010},
      archivePrefix={arXiv},
      primaryClass={quant-ph}
}

#Last name begins with N
@article{Navascues_2008_AConvergent,
   title={A convergent hierarchy of semidefinite programs characterizing the set of quantum correlations},
   volume={10},
   ISSN={1367-2630},
   url={http://dx.doi.org/10.1088/1367-2630/10/7/073013},
   DOI={10.1088/1367-2630/10/7/073013},
   number={7},
   journal={New Journal of Physics},
   publisher={IOP Publishing},
   author={Navascués, Miguel and Pironio, Stefano and Acín, Antonio},
   year={2008},
   month={Jul}, pages={073013} }

@article{Navascues_2008_Pure,
   title={Pure State Estimation and the Characterization of Entanglement},
   volume={100},
   ISSN={1079-7114},
   url={http://dx.doi.org/10.1103/PhysRevLett.100.070503},
   DOI={10.1103/physrevlett.100.070503},
   number={7},
   journal={Physical Review Letters},
   publisher={American Physical Society (APS)},
   author={Navascués, Miguel},
   year={2008},
   month={Feb} }

#Last name begins with O
@misc{Ozols_2009_RandU,
  author  = "Maris Ozols",
  title   = "How to generate a random unitary matrix",
  year = {2009},
  howpublished = {http://home.lu.lv/~sd20008/papers/essays/Random%20unitary%20[paper].pdf}
  
}

#Last name begins with P
@article{Peres_1996_Separability,
   title={Separability Criterion for Density Matrices},
   volume={77},
   ISSN={1079-7114},
   url={http://dx.doi.org/10.1103/PhysRevLett.77.1413},
   DOI={10.1103/physrevlett.77.1413},
   number={8},
   journal={Physical Review Letters},
   publisher={American Physical Society (APS)},
   author={Peres, Asher},
   year={1996},
   month={Aug}, pages={1413-1415} }

@misc{Philip_2023_Schrodinger,
      title={Schr\"odinger as a Quantum Programmer: Estimating Entanglement via Steering}, 
      author={Philip, Aby and Rethinasamy, Soorya and Russo, Vincent and Wilde, Mark M.},
      year={2023},
      eprint={2303.07911},
      archivePrefix={arXiv},
      primaryClass={quant-ph}
}

@article{Pusey_2012_On,
   title={On the reality of the quantum state},
   volume={8},
   ISSN={1745-2481},
   url={http://dx.doi.org/10.1038/nphys2309},
   DOI={10.1038/nphys2309},
   number={6},
   journal={Nature Physics},
   publisher={Springer Science and Business Media LLC},
   author={Pusey, Matthew F. and Barrett, Jonathan and Rudolph, Terry},
   year={2012},
   month={May}, pages={475-478} }
  
#Last name begins with Q
@misc{Quantiki_EOF,
  author  = "Quantiki",
  title   = "Entanglement of Formation",
  howpublished = {https://www.quantiki.org/wiki/entanglement-formation}
  
}

@misc{Quantiki_TrNorm,
  author  = "Quantiki",
  title   = "Trace norm",
  howpublished = {https://www.quantiki.org/wiki/trace-norm}
  
}

@misc{Quantiki_TrDist,
  author  = "Quantiki",
  title   = "Trace distance",
  howpublished = {https://www.quantiki.org/wiki/trace-distance}
  
}

#Last name begins with R
@article{Rana_2017_Log,
  title = {Logarithmic coherence: Operational interpretation of ${\ensuremath{\ell}}_{1}$-norm coherence},
  author = {Rana, Swapan and Parashar, Preeti and Winter, Andreas and Lewenstein, Maciej},
  journal = {Phys. Rev. A},
  volume = {96},
  issue = {5},
  pages = {052336},
  numpages = {11},
  year = {2017},
  month = {Nov},
  publisher = {American Physical Society},
  doi = {10.1103/PhysRevA.96.052336},
  url = {https://link.aps.org/doi/10.1103/PhysRevA.96.052336}
}



@misc{Rigetti_2022_Forest,
  author  = "Rigetti",
  title   = "Forest Benchmarking",
  howpublished = {https://github.com/rigetti/forest-benchmarking}
  
}

@misc{Russo_2017_Extended,
      title={Extended Nonlocal Games}, 
      author={Russo, Vincent},
      year={2017},
      eprint={1704.07375},
      archivePrefix={arXiv},
      primaryClass={quant-ph}
}

@misc{Riley_2022_CVXPYKron,
  author  = {Murray, Riley J},
  title   = {{PR:} Have kron support non-constant expressions in either argument from {CXPY:} A Python-embedded modeling language for convex optimization problems},
  howpublished = {https://github.com/cvxpy/cvxpy/issues/457#issue-309891424}}

#Last name begins with S
@misc{Seshadri_2021_Git,
  author  = "Seshadri, Akshay",
  title   = "Minimax Fidelity Estimation",
  howpublished = {https://github.com/akshayseshadri/minimax-fidelity-estimation}
  
}

@misc{Seshadri_2021_Theory,
      title={Theory of versatile fidelity estimation with confidence}, 
      author={Seshadri, Akshay and Ringbauer, Martin and Monz, Thomas and Becker, Stephen},
      year={2021},
      eprint={2112.07947},
      archivePrefix={arXiv},
      primaryClass={quant-ph}
}


@misc{Seshadri_2021_Versatile,
      title={Versatile fidelity estimation with confidence}, 
      author={Seshadri, Akshay and Ringbauer, Martin and Blatt, Rainer and Monz, Thomas and Becker, Stephen},
      year={2021},
      eprint={2112.07925},
      archivePrefix={arXiv},
      primaryClass={quant-ph}
}

@misc{Sikora_2019_Semidefinite,
	title={Semidefinite programming in quantum theory (lecture series)},
  author={Sikora, Jamie},
  year={2019},
	journal={Lecture 2: Semidefinite programs for nice problems and popular functions, Perimeter Institute for Theoretical Physics}
}

@misc{SO_43884189,
  author  = "Stack Overflow Post",
  title   = "Check if a large matrix is diagonal matrix in python",
  howpublished = {https://stackoverflow.com/questions/43884189/}
  
}


@misc{StanfordNormDFT,
  author  = "CCRMA, Stanford University",
  title   = "Normalized DFT",
  howpublished = {https://ccrma.stanford.edu/~jos/st/Normalized_DFT.html}
}

@article{Sych_2009_AComplete,
doi = {10.1088/1367-2630/11/1/013006},
url = {https://dx.doi.org/10.1088/1367-2630/11/1/013006},
year = {2009},
month = {Jan},
publisher = {},
volume = {11},
number = {1},
pages = {013006},
author = {Sych, Denis and Leuchs, Gerd},
title = {A complete basis of generalized Bell states},
journal = {New Journal of Physics},
}

#Last name begins with T
@article{Terhal_2001_Hiding,
   title={Hiding Bits in Bell States},
   volume={86},
   ISSN={1079-7114},
   url={http://dx.doi.org/10.1103/PhysRevLett.86.5807},
   DOI={10.1103/physrevlett.86.5807},
   number={25},
   journal={Physical Review Letters},
   publisher={American Physical Society (APS)},
   author={Terhal, Barbara M. and DiVincenzo, David P. and Leung, Debbie W.},
   year={2001},
   month=jun, pages={5807-5810} }

@article{Tomamichel_2013_AMonogamy,
   title={A monogamy-of-entanglement game with applications to device-independent quantum cryptography},
   volume={15},
   ISSN={1367-2630},
   url={http://dx.doi.org/10.1088/1367-2630/15/10/103002},
   DOI={10.1088/1367-2630/15/10/103002},
   number={10},
   journal={New Journal of Physics},
   publisher={IOP Publishing},
   author={Tomamichel, Marco and Fehr, Serge and Kaniewski, Jędrzej and Wehner, Stephanie},
   year={2013},
   month=oct, pages={103002} }


#Last name begins with U

#Last name begins with V

@article{Vidal_1999_Robust,
  title = {Robustness of entanglement},
  author = {Vidal, Guifr\'e and Tarrach, Rolf},
  journal = {Phys. Rev. A},
  volume = {59},
  issue = {1},
  pages = {141--155},
  numpages = {0},
  year = {1999},
  month = {Jan},
  publisher = {American Physical Society},
  doi = {10.1103/PhysRevA.59.141},
  url = {https://link.aps.org/doi/10.1103/PhysRevA.59.141}
}

#Last name begins with W
@misc{Watrous_2009_Semidefinite,
      title={Semidefinite programs for completely bounded norms}, 
      author={Watrous, John},
      year={2009},
      eprint={0901.4709},
      archivePrefix={arXiv},
      primaryClass={quant-ph}
}


@misc{Watrous_2011_Lecture_Notes,
      title={Theory of Quantum Information Lecture Notes}, 
      author={Watrous, John},
      year={2011},
      howpublished = {https://cs.uwaterloo.ca/~watrous/TQI-notes/}
}


@misc{Watrous_2012_Simpler,
      title={Simpler semidefinite programs for completely bounded norms}, 
      author={Watrous, John},
      year={2012},
      eprint={1207.5726},
      archivePrefix={arXiv},
      primaryClass={quant-ph}
}

@article{Wiesner_1983_Conjugate,
author = {Wiesner, Stephen},
title = {Conjugate Coding},
year = {1983},
issue_date = {Winter-Spring 1983},
publisher = {Association for Computing Machinery},
address = {New York, NY, USA},
volume = {15},
number = {1},
issn = {0163-5700},
url = {https://doi.org/10.1145/1008908.1008920},
doi = {10.1145/1008908.1008920},
journal = {SIGACT News},
month = {Jan},
pages = {78-88},
numpages = {11}
}

@article{Werner_1989_QuantumStates,
  title = {Quantum states with Einstein-Podolsky-Rosen correlations admitting a hidden-variable model},
  author = {Werner, Reinhard F.},
  journal = {Phys. Rev. A},
  volume = {40},
  issue = {8},
  pages = {4277--4281},
  numpages = {0},
  year = {1989},
  month = {Oct},
  publisher = {American Physical Society},
  doi = {10.1103/PhysRevA.40.4277},
  url = {https://link.aps.org/doi/10.1103/PhysRevA.40.4277}
}


@misc{WikiAsymmOp,
  author  = "Wikipedia",
  title   = "Anti-symmetric operator",
  howpublished = {https://en.wikipedia.org/wiki/Anti-symmetric_operator}
  
}

@misc{WikiBB84,
  author  = "Wikipedia",
  title   = "BB84",
  howpublished = {https://en.wikipedia.org/wiki/BB84}
  
}


@misc{WikiBellSt,
  author  = "Wikipedia",
  title   = "Bell State",
  howpublished = {https://en.wikipedia.org/wiki/Bell_state}
  
}

@misc{WikiBraKet,
  author  = "Wikipedia",
  title   = "Bra-ket notation",
  howpublished = {https://en.wikipedia.org/wiki/Bra%E2%80%93ket_notation}
  
}

@misc{WikiBrauer,
  author  = "Wikipedia",
  title   = "Brauer Algebra",
  howpublished = {https://en.wikipedia.org/wiki/Brauer_algebra}
  
}

@misc{WikiBures,
  author  = "Wikipedia",
  title   = "Bures distance",
  howpublished = {https://en.wikipedia.org/wiki/Bures_metric#Bures_distance}
  
}

@misc{WikiCirc,
  author  = "Wikipedia",
  title   = "Circulant matrix",
  howpublished = {https://en.wikipedia.org/wiki/Circulant_matrix}
  
}


@misc{WikiCirculantMat,
  author  = "Wikipedia",
  title   = "Circulant matrix",
  howpublished = {https://en.wikipedia.org/wiki/Circulant_matrix}
  
}

@misc{WikiCircLaw,
  author  = "Wikipedia",
  title   = "Circular law",
  howpublished = {https://en.wikipedia.org/wiki/Circular_law}
  
}

@misc{WikiClock,
  author  = "Wikipedia",
  title   = "Generalizations of Pauli matrices",
  howpublished = {https://en.wikipedia.org/wiki/Generalizations_of_Pauli_matrices}
  
}

@misc{WikiCNOT,
  author  = "Wikipedia",
  title   = "Controlled NOT gate",
  howpublished = {https://en.wikipedia.org/wiki/Controlled_NOT_gate}
  
}

@misc{WikiComm,
  author  = "Wikipedia",
  title   = "Commuting matrices",
  howpublished = {https://en.wikipedia.org/wiki/Commuting_matrices}
  
}

@misc{WikiConcurrence,
  author  = "Wikipedia",
  title   = "Concurrence (quantum computing)",
  howpublished = {https://en.wikipedia.org/wiki/Concurrence_(quantum_computing)}
  
}


@misc{WikiCyclicPermutation,
  author  = "Wikipedia",
  title   = "Cyclic permutation",
  howpublished = {https://en.wikipedia.org/wiki/Cyclic_permutation}
  
}

@misc{WikiDen,
  author  = "Wikipedia",
  title   = "Density Matrix",
  howpublished = {https://en.wikipedia.org/wiki/Density_matrix}
  
}



@misc{WikiDepo,
  author  = "Wikipedia",
  title   = "Quantum Depolarizing Channel",
  howpublished = {https://en.wikipedia.org/wiki/Quantum_depolarizing_channel}
  
}

@misc{WikiDFT,
  author  = "Wikipedia",
  title   = "{DFT} matrix",
  howpublished = {https://en.wikipedia.org/wiki/DFT_matrix}
  
}

@misc{WikiDiag,
  author  = "Wikipedia",
  title   = "Diagonal matrix",
  howpublished = {https://en.wikipedia.org/wiki/Diagonal_matrix}
  
}

@misc{WikiDiagDom,
  author  = "Wikipedia",
  title   = "Diagonally dominant matrix",
  howpublished = {https://en.wikipedia.org/wiki/Diagonally_dominant_matrix}
  
}

@misc{WikiFidQuant,
  author  = "Wikipedia",
  title   = "Fidelity of quantum states",
  howpublished = {https://en.wikipedia.org/wiki/Fidelity_of_quantum_states}
  
}

@misc{WikiGellMann,
  author  = "Wikipedia",
  title   = "Gell-{M}ann matrices",
  howpublished = {https://en.wikipedia.org/wiki/Gell-Mann_matrices}
  
}

@misc{WikiGram,
  author  = "Wikipedia",
  title   = "Gram Matrix",
  howpublished = {https://en.wikipedia.org/wiki/Gram_matrix}
  
}

@misc{WikiHadamard,
  author  = "Wikipedia",
  title   = "Hadamard transform",
  howpublished = {https://en.wikipedia.org/wiki/Hadamard_transform}
  
}

@misc{WikiHerm,
  author  = "Wikipedia",
  title   = "Hermitian matrix",
  howpublished = {https://en.wikipedia.org/wiki/Hermitian_matrix}
  
}


@misc{WikiHilbSchOp,
  author  = "Wikipedia",
  title   = "Hilbert-Schmidt operator",
  howpublished = {https://en.wikipedia.org/wiki/Hilbert%E2%80%93Schmidt_operator}
  
}


@misc{WikiHolevo,
  author  = "Wikipedia",
  title   = "Holevo\'s Theorem",
  howpublished = {https://en.wikipedia.org/wiki/Holevo%27s_theorem}
  
}

@misc{WikiIdemPot,
  author  = "Wikipedia",
  title   = "Idempotent matrix",
  howpublished = {https://en.wikipedia.org/wiki/Idempotent_matrix}
  
}

@misc{WikiIden,
  author  = "Wikipedia",
  title   = "Identity matrix",
  howpublished = {https://en.wikipedia.org/wiki/Identity_matrix}
  
}


@misc{WikiInnerProd,
  author  = "Wikipedia",
  title   = "Inner product space",
  howpublished = {https://en.wikipedia.org/wiki/Inner_product_space}
  
}


@misc{WikiLinearIndependence,
  author  = "Wikipedia",
  title   = "Linear independence",
  howpublished = {https://en.wikipedia.org/wiki/Linear_independence}
  
}


@misc{WikiNeg,
  author  = "Wikipedia",
  title   = "Negativity",
  howpublished = {https://en.wikipedia.org/wiki/Negativity_(quantum_mechanics)}
  
}

@misc{WikiMajorization,
  author  = "Wikipedia",
  title   = "Majorization",
  howpublished = {https://en.wikipedia.org/wiki/Majorization}
  
}

@misc{WikiMaxEnt,
  author  = "Wikipedia",
  title   = "Quantum entanglement",
  howpublished = {https://en.wikipedia.org/wiki/Quantum_entanglement}
  
}

@misc{WikiMixedSt,
  author  = "Wikipedia",
  title   = "Quantum State - Mixed States",
  howpublished = {https://en.wikipedia.org/wiki/Quantum_state#Mixed_states}
  
}

@misc{WikiMUB,
  author  = "Wikipedia",
  title   = "Mutually unbiased bases",
  howpublished = {hhttps://en.wikipedia.org/wiki/Mutually_unbiased_bases}
  
}

@misc{WikiNorm,
  author  = "Wikipedia",
  title   = "Normal Matrix",
  howpublished = {https://en.wikipedia.org/wiki/Normal_matrix}
  
}


@misc{WikiOrthog,
  author  = "Wikipedia",
  title   = "Orthogonality",
  howpublished = {https://en.wikipedia.org/wiki/Orthogonality}
  
}

@misc{WikiOuterProd,
  author  = "Wikipedia",
  title   = "Outer Product",
  howpublished = {https://en.wikipedia.org/wiki/Outer_product}
  
}

@misc{WikiParPerm,
  author  = "Wikipedia",
  title   = "Parity of a permutation",
  howpublished = {https://en.wikipedia.org/wiki/Parity_of_a_permutation}
  
}

@misc{WikiPauli,
  author  = "Wikipedia",
  title   = "Pauli matrices",
  howpublished = {https://en.wikipedia.org/wiki/Pauli_matrices}
  
}

@misc{WikiPauliGen,
  author  = "Wikipedia",
  title   = "Generalizations of {P}auli matrices",
  howpublished = {https://en.wikipedia.org/wiki/Generalizations_of_Pauli_matrices}
  
}

@misc{WikiPartialTr,
  author  = "Wikipedia",
  title   = "Partial Trace",
  howpublished = {https://en.wikipedia.org/wiki/Partial_trace}
  
}

@misc{WikiPeresHorodecki,
  author  = "Wikipedia",
  title   = "Peres-Horodecki criterion",
  howpublished = {https://en.wikipedia.org/wiki/Peres%E2%80%93Horodecki_criterion}
  
}

@misc{WikiPerm,
  author  = "Wikipedia",
  title   = "Permutation matrix",
  howpublished = {https://en.wikipedia.org/wiki/Permutation_matrix}
  
}

@misc{WikiPosDef,
  author  = "Wikipedia",
  title   = "Definite matrix",
  howpublished = {https://en.wikipedia.org/wiki/Definite_matrix}
  
}

@misc{WikiPOVM,
  author  = "Wikipedia",
  title   = "{POVM}",
  howpublished = {https://en.wikipedia.org/wiki/POVM}
  
}


@misc{WikiProjMat,
  author  = "Wikipedia",
  title   = "Projection matrix",
  howpublished = {https://en.wikipedia.org/wiki/Projection_matrix}
  
}

@misc{WikiPureSt,
  author  = "Wikipedia",
  title   = "Quantum State - Pure States",
  howpublished = {https://en.wikipedia.org/wiki/Quantum_state#Pure_states_of_wave_functions}
  
}

@misc{WikiPurity,
  author  = "Wikipedia",
  title   = "Purity (quantum mechanics)",
  howpublished = {https://en.wikipedia.org/wiki/Purity_(quantum_mechanics)}
  
}

@misc{WikiQuantMeas,
  author  = "Wikipedia",
  title   = "Measurement in quantum mechanics",
  howpublished = {https://en.wikipedia.org/wiki/Measurement_in_quantum_mechanics}
  
}


@misc{WikiReductionCrit,
  author  = "Wikipedia",
  title   = "Reduction Criterion",
  howpublished = {https://en.wikipedia.org/wiki/Reduction_criterion}
  
}

@misc{WikiScmidtDecomp,
  author  = "Wikipedia",
  title   = "Schmidt decomposition",
  howpublished = {https://en.wikipedia.org/wiki/Schmidt_decomposition}
  
}

@misc{WikiSepSt,
  author  = "Wikipedia",
  title   = "Separable state",
  howpublished = {https://en.wikipedia.org/wiki/Separable_state}
  
}

@misc{WikiSqMat,
  author  = "Wikipedia",
  title   = "Square matrix",
  howpublished = {https://en.wikipedia.org/wiki/Square_matrix}
  
}

@misc{WikiSymMat,
  author  = "Wikipedia",
  title   = "Symmetric matrix",
  howpublished = {https://en.wikipedia.org/wiki/Symmetric_matrix}
  
}

@misc{WikiTensorProd,
  author  = "Wikipedia",
  title   = "Tensor product",
  howpublished = {https://en.wikipedia.org/wiki/Tensor_product}
  
}

@misc{WikiTotPosMat,
  author  = "Wikipedia",
  title   = "Totally positive matrix",
  howpublished = {https://en.wikipedia.org/wiki/Totally_positive_matrix}
  
}

@misc{WikiUniMat,
  author  = "Wikipedia",
  title   = "Unitary matrix",
  howpublished = {https://en.wikipedia.org/wiki/Unitary_matrix}
  
}

@misc{WikiUVonNeumann,
  author  = "Wikipedia",
  title   = "Von Neumann entropy",
  howpublished = {https://en.wikipedia.org/wiki/Von_Neumann_entropy}
  
}
#Last name begins with X

#Last name begins with Y
@misc{Yard_2017_Lecture11,
  author  = "Yard, Jon",
  title   = "Introduction to Quantum Information Processing",
  howpublished = {https://www.math.uwaterloo.ca/~jyard/qic710/F17/Qic710Lec11-2017.pdf}
  
}

@article{Yu_2012_Four,
   title={Four Locally Indistinguishable Ququad-Ququad Orthogonal Maximally Entangled States},
   volume={109},
   ISSN={1079-7114},
   url={http://dx.doi.org/10.1103/PhysRevLett.109.020506},
   DOI={10.1103/physrevlett.109.020506},
   number={2},
   journal={Physical Review Letters},
   publisher={American Physical Society (APS)},
   author={Yu, Nengkun and Duan, Runyao and Ying, Mingsheng},
   year={2012},
   month={Jul} }


#Last name begins with Z
@article{Zhang_2008_Beyond_realignment,
  title = {Entanglement detection beyond the computable cross-norm or realignment criterion},
  author = {Zhang, Cheng-Jie and Zhang, Yong-Sheng and Zhang, Shun and Guo, Guang-Can},
  journal = {Phys. Rev. A},
  volume = {77},
  issue = {6},
  pages = {060301},
  numpages = {4},
  year = {2008},
  month = {Jun},
  publisher = {American Physical Society},
  doi = {10.1103/PhysRevA.77.060301},
  url = {https://link.aps.org/doi/10.1103/PhysRevA.77.060301}
}<|MERGE_RESOLUTION|>--- conflicted
+++ resolved
@@ -224,14 +224,6 @@
       archivePrefix={arXiv},
       primaryClass={quant-ph}
 }
-<<<<<<< HEAD
-=======
-
-@misc{Riley_2022_CVXPYKron,
-  author  = {Murray, Riley J},
-  title   = {{PR:} Have kron support non-constant expressions in either argument from {CXPY:} A Python-embedded modeling language for convex optimization problems},
-  howpublished = {https://github.com/cvxpy/cvxpy/issues/457#issue-309891424}}
->>>>>>> c493fd4c
 
 @misc{Chen_2003_Realignment,
       title={A matrix realignment method for recognizing entanglement}, 
