# File for all article, arxiv and other web references
# To add a key, Lastname_year_abbreviatedtitle/firstletteroftitle

% Last name begins with A
@misc{Aaronson_2018_MaxMixed,
  author={Aaronson, Scott},
  title="Lecture 6: Mixed States",
  url={https://www.scottaaronson.com/qclec/6.pdf}
}

@misc{Arunachalam_2017_QuantumHedging,
  title={Quantum hedging in two-round prover-verifier interactions}, 
  author={Arunachalam, Srinivasan and Molina, Abel and Russo, Vincent},
  year={2017},
  eprint={1310.7954},
  archivePrefix={arXiv},
  primaryClass={quant-ph}
}

% Last name begins with B
@article{Bandyopadhyay_2014_Conclusive,
  title={Conclusive exclusion of quantum states},
  volume={89},
  ISSN={1094-1622},
  url={http://dx.doi.org/10.1103/PhysRevA.89.022336},
  DOI={10.1103/physreva.89.022336},
  number={2},
  journal={Physical Review A},
  publisher={American Physical Society (APS)},
  author={Bandyopadhyay, Somshubhro and Jain, Rahul and Oppenheim, Jonathan and Perry, Christopher},
  year={2014},
  month={Feb}
}

@article{Bandyopadhyay_2015_Limitations,
  title={Limitations on Separable Measurements by Convex Optimization},
  volume={61},
  ISSN={1557-9654},
  url={http://dx.doi.org/10.1109/TIT.2015.2417755},
  DOI={10.1109/tit.2015.2417755},
  number={6},
  journal={IEEE Transactions on Information Theory},
  publisher={Institute of Electrical and Electronics Engineers (IEEE)},
  author={Bandyopadhyay, Somshubhro and Cosentino, Alessandro and Johnston, Nathaniel and Russo, Vincent and Watrous, John and Yu, Nengkun},
  year={2015},
  month=jun, pages={3593-3604} 
}

@article{Bennett_1992_Communication,
  title = {Communication via one- and two-particle operators on {E}instein-{P}odolsky-{R}osen states},
  author = {Bennett, Charles H. and Wiesner, Stephen J.},
  journal = {Phys. Rev. Lett.},
  volume = {69},
  issue = {20},
  pages = {2881--2884},
  numpages = {0},
  year = {1992},
  month = {Nov},
  publisher = {American Physical Society},
  doi = {10.1103/PhysRevLett.69.2881},
  url = {https://link.aps.org/doi/10.1103/PhysRevLett.69.2881}
}


@article{Bennett_1999_QuantumNonlocality,
  title={Quantum nonlocality without entanglement},
  volume={59},
  ISSN={1094-1622},
  url={http://dx.doi.org/10.1103/PhysRevA.59.1070},
  DOI={10.1103/physreva.59.1070},
  number={2},
  journal={Physical Review A},
  publisher={American Physical Society (APS)},
  author={Bennett, Charles H. and DiVincenzo, David P. and Fuchs, Christopher A. and Mor, Tal and Rains, Eric and Shor, Peter W. and Smolin, John A. and Wootters, William K.},
  year={1999},
  month={Feb}, pages={1070-1091} 
}

@article{Bennett_1999_UPB,
  title={Unextendible Product Bases and Bound Entanglement},
  volume={82},
  ISSN={1079-7114},
  url={http://dx.doi.org/10.1103/PhysRevLett.82.5385},
  DOI={10.1103/physrevlett.82.5385},
  number={26},
  journal={Physical Review Letters},
  publisher={American Physical Society (APS)},
  author={Bennett, Charles H. and DiVincenzo, David P. and Mor, Tal and Shor, Peter W. and Smolin, John A. and Terhal, Barbara M.},
  year={1999},
  month={Jun}, pages={5385-5388}
}

@article{Breuer_2006_Optimal,
  title={Optimal Entanglement Criterion for Mixed Quantum States},
  volume={97},
  ISSN={1079-7114},
  url={http://dx.doi.org/10.1103/PhysRevLett.97.080501},
  DOI={10.1103/physrevlett.97.080501},
  number={8},
  journal={Physical Review Letters},
  publisher={American Physical Society (APS)},
  author={Breuer, Heinz-Peter},
  year={2006},
  month={Aug} 
}

@article{Breuer_2006_Mixed,
  title={Optimal Entanglement Criterion for Mixed Quantum States},
  author={Breuer, Heinz-Peter},
  journal={Phys. Rev. Lett.},
  volume={97},
  issue={8},
  pages={080501},
  numpages={4},
  year={2006},
  month={Aug},
  publisher={American Physical Society},
  doi={10.1103/PhysRevLett.97.080501},
  url={https://link.aps.org/doi/10.1103/PhysRevLett.97.080501}
}

@article{Bruß_2000_Construction,
  title = {Construction of quantum states with bound entanglement},
  author = {Bru\ss{}, Dagmar and Peres, Asher},
  journal = {Phys. Rev. A},
  volume = {61},
  issue = {3},
  pages = {030301},
  numpages = {2},
  year = {2000},
  month = {Feb},
  publisher = {American Physical Society},
  doi = {10.1103/PhysRevA.61.030301},
  url = {https://link.aps.org/doi/10.1103/PhysRevA.61.030301}
}

% Last name begins with C
@article{Cabello_2002_NParticle,
  title={$N$-Particle $N$-Level Singlet States: Some Properties and Applications},
  author={Cabello, Ad\'an},
  journal={Phys. Rev. Lett.},
  volume={89},
  issue={10},
  pages={100402},
  numpages={4},
  year={2002},
  month={Aug},
  publisher={American Physical Society},
  url={https://arxiv.org/abs/quant-ph/0203119}
}


@misc{Campos_2024_Epistemic,
author = {A. G. Campos and D. Schmid and L. Mamani and R. W. Spekkens and I. Sainz},
title = {No epistemic model can explain anti-distinguishability of quantum mixed preparations},
journal = {arXiv},
year = {2024},
volume = {2401.17980v2},
url = {https://arxiv.org/abs/2401.17980},
note = {Preprint},
archivePrefix= {arXiv},
primaryClass = {quant-ph}
}

@article{Cavalcanti_2015_Detection,
  title={Detection of entanglement in asymmetric quantum networks and multipartite quantum steering},
  volume={6},
  ISSN={2041-1723},
  url={http://dx.doi.org/10.1038/ncomms8941},
  DOI={10.1038/ncomms8941},
  number={1},
  journal={Nature Communications},
  publisher={Springer Science and Business Media LLC},
  author={Cavalcanti, D. and Skrzypczyk, P. and Aguilar, G. H. and Nery, R. V. and Ribeiro, P.H. Souto and Walborn, S. P.},
  year={2015},
  month=aug 
}

@misc{Chen_2003_Matrix,
  title={A matrix realignment method for recognizing entanglement}, 
  author={Kai Chen and Ling-An Wu},
  year={2003},
  eprint={quant-ph/0205017},
  archivePrefix={arXiv},
  primaryClass={quant-ph}
}

@article{Chen_2014_Symmetric,
  title={Symmetric extension of two-qubit states},
  volume={90},
  ISSN={1094-1622},
  url={http://dx.doi.org/10.1103/PhysRevA.90.032318},
  DOI={10.1103/physreva.90.032318},
  number={3},
  journal={Physical Review A},
  publisher={American Physical Society (APS)},
  author={Chen, Jianxin and Ji, Zhengfeng and Kribs, David and Lütkenhaus, Norbert and Zeng, Bei},
  year={2014},
  month={Sep}
}

@article{Choi_1992_Generalized,
  title={Generalized Choi maps in three-dimensional matrix algebra},
  journal={Linear Algebra and its Applications},
  volume={171},
  pages={213-224},
  year={1992},
  issn={0024-3795},
  doi={https://doi.org/10.1016/0024-3795(92)90260-H},
  author={Cho, Sung Je and Kye, Seung-Hyeok and Lee, Sa Ge},
  abstract={We consider a class of positive linear maps in the three-dimensional matrix algebra, which are generalizations of the positive linear map constructed by Choi in the relation with positive semidefinite biquadratic forms. We find conditions for which such maps are completely positive, completely copositive, decomposable, and two-positive.}
}

@article{Chruscinski_2011_OnTheSymmetry,
  title={On the symmetry of the seminal Horodecki state},
  volume={375},
  ISSN={0375-9601},
  url={https://arxiv.org/abs/1009.4385},
  DOI={10.1016/j.physleta.2010.11.069},
  number={3},
  journal={Physics Letters A},
  publisher={Elsevier BV},
  author={Chruściński, Dariusz and Kossakowski, Andrzej},
  year={2011},
  month={Jan}, pages={434-436}
}

@misc{Cleve_2008_Strong,
  title={Strong Parallel Repetition Theorem for Quantum XOR Proof Systems}, 
  author={Cleve, Richard and Slofstra, William and Unger, Falk and Upadhyay, Sarvagya},
  year={2008},
  eprint={quant-ph/0608146},
  archivePrefix={arXiv},
  primaryClass={quant-ph}
}

@inproceedings{Cleve_2014_Characterization,
  title={Characterization of binary constraint system games},
  author={Cleve, Richard and Mittal, Rajat},
  booktitle={Automata, Languages, and Programming: 41st International Colloquium, ICALP 2014, Copenhagen, Denmark, July 8-11, 2014, Proceedings, Part I 41},
  pages={320--331},
  year={2014},
  organization={Springer}
}

@misc{Cleve_2010_Consequences,
  title={Consequences and Limits of Nonlocal Strategies}, 
  author={Richard Cleve and Peter Hoyer and Ben Toner and John Watrous},
  year={2010},
  eprint={quant-ph/0404076},
  archivePrefix={arXiv},
  primaryClass={quant-ph}
}

@article{Collins_2004,
   title={A relevant two qubit Bell inequality inequivalent to the CHSH inequality},
   volume={37},
   ISSN={1361-6447},
   url={http://dx.doi.org/10.1088/0305-4470/37/5/021},
   DOI={10.1088/0305-4470/37/5/021},
   number={5},
   journal={Journal of Physics A: Mathematical and General},
   publisher={IOP Publishing},
   author={Collins, Daniel and Gisin, Nicolas},
   year={2004},
   month=jan, pages={1775–1787} 
   }

@article{Cosentino_2013_PPT,
  title={Positive-partial-transpose-indistinguishable states via semidefinite programming},
  volume={87},
  ISSN={1094-1622},
  url={http://dx.doi.org/10.1103/PhysRevA.87.012321},
  DOI={10.1103/physreva.87.012321},
  number={1},
  journal={Physical Review A},
  publisher={American Physical Society (APS)},
  author={Cosentino, Alessandro},
  year={2013},
  month={Jan} 
}

@misc{Cosentino_2015_QuantumState,
  title={Quantum State Local Distinguishability via Convex Optimization}, 
  author={Cosentino, Alessandro},
  year={2015},
  url={https://uwspace.uwaterloo.ca/handle/10012/9572}
}

@misc{Cosentino_2014_Small,
  title={Small sets of locally indistinguishable orthogonal maximally entangled states}, 
  author={Alessandro Cosentino and Vincent Russo},
  year={2014},
  eprint={1307.3232},
  archivePrefix={arXiv},
  primaryClass={quant-ph}
}

@misc{Chen_2003_Realignment,
  title={A matrix realignment method for recognizing entanglement}, 
  author={Kai Chen and Ling-An Wu},
  year={2003},
  eprint={quant-ph/0205017},
  archivePrefix={arXiv},
  primaryClass={quant-ph}
}

@misc{Cariello_2013_Weak_irreducible,
  title={Separability for Weak Irreducible matrices}, 
  author={Daniel Cariello},
  year={2013},
  eprint={1311.7275},
  archivePrefix={arXiv},
  primaryClass={quant-ph}
}



% Last name begins with D
@article{DiVincenzo_2000_Evidence,
  title={Evidence for bound entangled states with negative partial transpose},
  volume={61},
  ISSN={1094-1622},
  url={http://dx.doi.org/10.1103/PhysRevA.61.062312},
  DOI={10.1103/physreva.61.062312},
  number={6},
  journal={Physical Review A},
  publisher={American Physical Society (APS)},
  author={DiVincenzo, David P. and Shor, Peter W. and Smolin, John A. and Terhal, Barbara M. and Thapliyal, Ashish V.},
  year={2000},
  month={May} 
}

@article{Doherty_2002_Distinguishing,
  title={Distinguishing Separable and Entangled States},
  volume={88},
  ISSN={1079-7114},
  url={http://dx.doi.org/10.1103/PhysRevLett.88.187904},
  DOI={10.1103/physrevlett.88.187904},
  number={18},
  journal={Physical Review Letters},
  publisher={American Physical Society (APS)},
  author={Doherty, A. C. and Parrilo, Pablo A. and Spedalieri, Federico M.},
  year={2002},
  month={Apr}
}

@article{Dur_2000_ThreeQubits,
  title={Three qubits can be entangled in two inequivalent ways},
  volume={62},
  ISSN={1094-1622},
  url={http://dx.doi.org/10.1103/PhysRevA.62.062314},
  DOI={10.1103/physreva.62.062314},
  number={6},
  journal={Physical Review A},
  publisher={American Physical Society (APS)},
  author={Dür, W. and Vidal, G. and Cirac, J. I.},
  year={2000},
  month={Nov}
}

% Last name begins with E
@article{Eldar_2003_SDPApproach,
  title={A semidefinite programming approach to optimal unambiguous discrimination of quantum states},
  volume={49},
  ISSN={0018-9448},
  url={http://dx.doi.org/10.1109/TIT.2002.807291},
  DOI={10.1109/tit.2002.807291},
  number={2},
  journal={IEEE Transactions on Information Theory},
  publisher={Institute of Electrical and Electronics Engineers (IEEE)},
  author={Eldar, Y.C.},
  year={2003},
  month={Feb}, pages={446-456}
}

@book{Elad_2010_Sparse,
  title={Sparse and redundant representations: from theory to applications in signal and image processing},
  author={Elad, Michael},
  year={2010},
  publisher={Springer Science \& Business Media}
}

% Last name begins with F
@article{Fawzi_2015_Positive,
  title={Positive semidefinite rank},
  author={Fawzi, Hamza and Gouveia, Jo{\~a}o and Parrilo, Pablo A and Robinson, Richard Z and Thomas, Rekha R},
  journal={Mathematical Programming},
  volume={153},
  pages={133--177},
  year={2015},
  url={https://arxiv.org/abs/1407.4095},
  publisher={Springer}
}

% Last name begins with G
@misc{Greenberger_2007_Going,
  title={Going Beyond Bell's Theorem}, 
  author={Greenberger, Daniel M. and  Horne, Michael A. and Zeilinger, Anton},
  year={2007},
  eprint={0712.0921},
  archivePrefix={arXiv},
  primaryClass={quant-ph}
}

@article{Gisin_1996_Hidden,
  title={Hidden quantum nonlocality revealed by local filters},
  journal={Physics Letters A},
  volume={210},
  number={3},
  pages={151-156},
  year={1996},
  issn={0375-9601},
  doi={https://doi.org/10.1016/S0375-9601(96)80001-6},
  author={Gisin, N.},
}

@article{Gupta_2024_Unambiguous,
  title={Unambiguous discrimination of sequences of quantum states},
  volume={109},
  ISSN={2469-9934},
  url={http://dx.doi.org/10.1103/PhysRevA.109.052222},
  DOI={10.1103/physreva.109.052222},
  number={5},
  journal={Physical Review A},
  publisher={American Physical Society (APS)},
  author={Gupta, Tathagata and Murshid, Shayeef and Bandyopadhyay, Somshubhro},
  year={2024},
  month=may
}

@article{Gurvits_2002_Largest,
  title={Largest separable balls around the maximally mixed bipartite quantum state},
  volume={66},
  ISSN={1094-1622},
  url={http://dx.doi.org/10.1103/PhysRevA.66.062311},
  DOI={10.1103/physreva.66.062311},
  number={6},
  journal={Physical Review A},
  publisher={American Physical Society (APS)},
  author={Gurvits, Leonid and Barnum, Howard},
  year={2002},
  month={Dec} 
}

@article{Gühne_2009_Horodecki,
  title={Entanglement detection},
  journal={Physics Reports},
  volume={474},
  number={1},
  pages={1-75},
  year={2009},
  issn={0370-1573},
  doi={https://doi.org/10.1016/j.physrep.2009.02.004},
  url={https://arxiv.org/abs/0811.2803},
  author={Otfried Gühne and Géza Tóth},
  keywords={Entanglement detection, Separability criteria, Genuine multipartite entanglement},
  abstract={How can one prove that a given quantum state is entangled? In this paper we review different methods that have been proposed for entanglement detection. We first explain the basic elements of entanglement theory for two or more particles and then entanglement verification procedures such as Bell inequalities, entanglement witnesses, the determination of nonlinear properties of a quantum state via measurements on several copies, and spin squeezing inequalities. An emphasis is given to the theory and application of entanglement witnesses. We also discuss several experiments, where some of the presented methods have been implemented.}
}

@article{Gupta_2024_Optimal,
  title={Optimal discrimination of quantum sequences},
  author={Gupta, Tathagata and Murshid, Shayeef and Russo, Vincent and Bandyopadhyay, Somshubhro},
  journal={arXiv preprint arXiv:2409.08705},
  year={2024}
}

@article{Gurvits_2002_Ball,
  title={Largest separable balls around the maximally mixed bipartite quantum state},
  author={Gurvits, Leonid and Barnum, Howard},
  journal={Phys. Rev. A},
  volume={66},
  issue={6},
  pages={062311},
  numpages={7},
  year={2002},
  month={Dec},
  publisher={American Physical Society},
  doi={10.1103/PhysRevA.66.062311},
  url={https://link.aps.org/doi/10.1103/PhysRevA.66.062311}
}

% Last name begins with H
@inproceedings{Hayden_2013_TwoMessage,
  title={Two-Message Quantum Interactive Proofs and the Quantum Separability Problem},
  url={http://dx.doi.org/10.1109/CCC.2013.24},
  DOI={10.1109/ccc.2013.24},
  booktitle={2013 IEEE Conference on Computational Complexity},
  publisher={IEEE},
  author={Hayden, Patrick and Milner, Kevin and Wilde, Mark M.},
  year={2013},
  month={Jun}
}

@article{Heinosaari_2018_Antidistinguishability,
  title={Antidistinguishability of pure quantum states},
  volume={51},
  ISSN={1751-8121},
  url={https://arxiv.org/abs/1804.10457},
  DOI={10.1088/1751-8121/aad1fc},
  number={36},
  journal={Journal of Physics A: Mathematical and Theoretical},
  publisher={IOP Publishing},
  author={Heinosaari, Teiko and Kerppo, Oskari},
  year={2018},
  month=jul, pages={365303}
}

@article{Heinosaari_2024_Can,
  title={Can a qudit carry more information than a dit?},
  author={Heinosaari, Teiko and Hillery, Mark},
  journal={arXiv preprint arXiv:2406.16566},
  url={https://arxiv.org/abs/2406.16566},
  year={2024}
}

@article{Heinosaari_2020_Random,
   title={Random positive operator valued measures},
   volume={61},
   ISSN={1089-7658},
   url={http://dx.doi.org/10.1063/1.5131028},
   DOI={10.1063/1.5131028},
   number={4},
   journal={Journal of Mathematical Physics},
   publisher={AIP Publishing},
   author={Heinosaari, Teiko and Jivulescu, Maria Anastasia and Nechita, Ion},
   year={2020},
   month={Apr}
}

@article{Horodecki_1997_Separability,
  title={Separability criterion and inseparable mixed states with positive partial transposition},
  volume={232},
  ISSN={0375-9601},
  url={http://dx.doi.org/10.1016/S0375-9601(97)00416-7},
  DOI={10.1016/s0375-9601(97)00416-7},
  number={5},
  journal={Physics Letters A},
  publisher={Elsevier BV},
  author={Horodecki, Pawel},
  year={1997},
  month={Aug}, pages={333-339}
}

@misc{Horodecki_1998_Reduction,
  title={Reduction criterion of separability and limits for a class of protocols of entanglement distillation}, 
  author={Horodecki, Michal and Horodecki, Pawel},
  year={1998},
  eprint={quant-ph/9708015},
  archivePrefix={arXiv},
  primaryClass={quant-ph}
}

@article{Hughston_1993_Complete,
  title={A complete classification of quantum ensembles having a given density matrix},
  author={Hughston, Lane P and Jozsa, Richard and Wootters, William K},
  journal={Physics Letters A},
  volume={183},
  number={1},
  pages={14--18},
  year={1993},
  publisher={Elsevier}
}

@article{Horodecki_1996_PPT_small_dimensions,
  title={Separability of mixed states: necessary and sufficient conditions},
  journal={Physics Letters A},
  volume={223},
  number={1},
  pages={1-8},
  year={1996},
  issn={0375-9601},
  doi={https://doi.org/10.1016/S0375-9601(96)00706-2},
  url={https://arxiv.org/abs/quant-ph/9605038},
  author={Michał Horodecki and Paweł Horodecki and Ryszard Horodecki},
  abstract={We provide necessary and sufficient conditions for the separability of mixed states. As a result we obtain a simple criterion of the separability for 2 × 2 and 2 × 3 systems. Here, the positivity of the partial transposition of a state is necessary and sufficient for its separability. However, this is not the case in general. Some examples of mixtures which demonstrate the utility of the criterion are considered.}
}

@article{Horodecki_2000_PPT_low_rank,
  title={Operational criterion and constructive checks for the separability of low-rank density matrices},
  author={Horodecki, Pawe\l{} and Lewenstein, Maciej and Vidal, Guifr\'e and Cirac, Ignacio},
  journal={Phys. Rev. A},
  volume={62},
  issue={3},
  pages={032310},
  numpages={10},
  year={2000},
  month={Aug},
  publisher={American Physical Society},
  doi={10.1103/PhysRevA.62.032310},
  url={https://link.aps.org/doi/10.1103/PhysRevA.62.032310}
}

@misc{Hildebrand_2005_Cone,
  author="Roland Hildebrand",
  title="Comparison of the PPT cone and the separable cone for 2-by-n systems.",
  year={2005},
  url={https://membres-ljk.imag.fr/Roland.Hildebrand/coreMPseminar2005_slides.pdf}
}

@misc{Ha_2011_Positive_map,
  title={Entanglement Witnesses Arising from Exposed Positive Linear Maps}, 
  author={Ha, Kil-Chan and Kye, Seung-Hyeok},
  year={2011},
  eprint={1108.0130},
  archivePrefix={arXiv},
  primaryClass={quant-ph}
}

@misc{Hall_2006_Indecomposable,
  title={Constructions of indecomposable positive maps based on a new criterion for indecomposability}, 
  author={William Hall},
  year={2006},
  eprint={quant-ph/0607035},
  archivePrefix={arXiv},
  primaryClass={quant-ph}
}

% Last name begins with I

% Last name begins with J
@article{Johnston_2010_AFamily,
  title={A family of norms with applications in quantum information theory},
  volume={51},
  ISSN={1089-7658},
  url={http://dx.doi.org/10.1063/1.3459068},
  DOI={10.1063/1.3459068},
  number={8},
  journal={Journal of Mathematical Physics},
  publisher={AIP Publishing},
  author={Johnston, Nathaniel and Kribs, David W.},
  year={2010},
  month={Aug}
}

@misc{Johnston_2012_Norms,
  title={Norms and Cones in the Theory of Quantum Entanglement}, 
  author={Nathaniel Johnston},
  year={2012},
  eprint={1207.1479},
  archivePrefix={arXiv},
  primaryClass={quant-ph}
}

@article{Johnston_2013_Spectrum,
  title = {Separability from spectrum for qubit-qudit states},
  author = {Johnston, Nathaniel},
  journal = {Phys. Rev. A},
  volume = {88},
  issue = {6},
  pages = {062330},
  numpages = {5},
  year = {2013},
  month = {Dec},
  publisher = {American Physical Society},
  doi = {10.1103/PhysRevA.88.062330},
  url = {https://link.aps.org/doi/10.1103/PhysRevA.88.062330}
}

@article{Johnston_2016_Extended,
  title={Extended non-local games and monogamy-of-entanglement games},
  volume={472},
  ISSN={1471-2946},
  url={https://arxiv.org/abs/1510.02083},
  number={2189},
  journal={Proceedings of the Royal Society A: Mathematical, Physical and Engineering Sciences},
  publisher={The Royal Society},
  author={Johnston, Nathaniel and Mittal, Rajat and Russo, Vincent and Watrous, John},
  year={2016},
  month={May}, pages={20160003}
}

@book{Chuang_2011_Quantum,
title = {Quantum Computation and Quantum Information: 10th Anniversary Edition},
isbn = {1107002176},
author = {Nielsen, Michael A. and Chuang, Isaac L.},
edition = {10th},
year = {2011},
publisher = {Cambridge University Press},
address = {USA},
abstract = {One of the most cited books in physics of all time, Quantum Computation and Quantum Information remains the best textbook in this exciting field of science. This 10th anniversary edition includes an introduction from the authors setting the work in context. This comprehensive textbook describes such remarkable effects as fast quantum algorithms, quantum teleportation, quantum cryptography and quantum error-correction. Quantum mechanics and computer science are introduced before moving on to describe what a quantum computer is, how it can be used to solve problems faster than 'classical' computers and its real-world implementation. It concludes with an in-depth treatment of quantum information. Containing a wealth of figures and exercises, this well-known textbook is ideal for courses on the subject, and will interest beginning graduate students and researchers in physics, computer science, mathematics, and electrical engineering.}
}

@misc{QETLAB_link,
  author={Johnston, Nathaniel},
  title={{{QETLAB}: {A MATLAB} toolbox for quantum entanglement}},
  url={https://github.com/nathanieljohnston/QETLAB},
  DOI={10.5281/zenodo.44637}
}

% Last name begins with K
@article{Katariya_2021_Geometric,
  title={Geometric distinguishability measures limit quantum channel estimation and discrimination},
  volume={20},
  ISSN={1573-1332},
  url={http://dx.doi.org/10.1007/s11128-021-02992-7},
  DOI={10.1007/s11128-021-02992-7},
  number={2},
  journal={Quantum Information Processing},
  publisher={Springer Science and Business Media LLC},
  author={Katariya, Vishal and Wilde, Mark M.},
  year={2021},
  month={Feb}
}

% Last name begins with L
@article{Liang_2007_Bounds,
  title={Bounds on quantum correlations in Bell-inequality experiments},
  volume={75},
  ISSN={1094-1622},
  url={http://dx.doi.org/10.1103/PhysRevA.75.042103},
  DOI={10.1103/physreva.75.042103},
  number={4},
  journal={Physical Review A},
  publisher={American Physical Society (APS)},
  author={Liang, Yeong-Cherng and Doherty, Andrew C.},
  year={2007},
  month={Apr}
}

@article{Lupo_2008_Bipartite,
  title={Bipartite quantum systems: on the realignment criterion and beyond},
  volume={41},
  ISSN={1751-8121},
  url={https://arxiv.org/abs/0802.2019},
  number={41},
  journal={Journal of Physics A: Mathematical and Theoretical},
  publisher={IOP Publishing},
  author={Lupo, Cosmo and Aniello, Paolo and Scardicchio, Antonello},
  year={2008},
  month={Sep}, pages={415301}
}

% Last name begins with M
@misc{Matsumoto_2010_Reverse,
  title={Reverse test and quantum analogue of classical fidelity and generalized fidelity}, 
  author={Matsumoto, Keiji},
  year={2010},
  eprint={1006.0302},
  archivePrefix={arXiv},
  primaryClass={quant-ph}
}

@misc{McIrvin_2024_Pretty,
  title={The pretty bad measurement}, 
  author={Caleb McIrvin and Ankith Mohan and Jamie Sikora},
  year={2024},
  eprint={2403.17252},
  archivePrefix={arXiv},
  primaryClass={quant-ph}
}

@misc{Miszczak_2008_Sub,
  title={Sub-- and super--fidelity as bounds for quantum fidelity}, 
  author={Miszczak, J. A. and Puchała, Z. and Horodecki, P. and Uhlmann, A. and Życzkowski, K.},
  year={2008},
  eprint={0805.2037},
  archivePrefix={arXiv},
  primaryClass={quant-ph}
}

@article{Molina_2012_Hedging,
  title={Hedging bets with correlated quantum strategies},
  volume={468},
  ISSN={1471-2946},
  url={https://arxiv.org/abs/1104.1140},
  number={2145},
  journal={Proceedings of the Royal Society A: Mathematical, Physical and Engineering Sciences},
  publisher={The Royal Society},
  author={Molina, Abel and Watrous, John},
  year={2012},
  month={Apr}, pages={2614-2629}
}

@misc{Molina_2012_Optimal,
  title={Optimal counterfeiting attacks and generalizations for Wiesner's quantum money}, 
  author={Molina, Abel and  Vidick, Thomas and Watrous, John},
  year={2012},
  eprint={1202.4010},
  archivePrefix={arXiv},
  primaryClass={quant-ph}
}

% Last name begins with N
@article{Navascues_2008_AConvergent,
  title={A convergent hierarchy of semidefinite programs characterizing the set of quantum correlations},
  volume={10},
  ISSN={1367-2630},
  url={http://dx.doi.org/10.1088/1367-2630/10/7/073013},
  DOI={10.1088/1367-2630/10/7/073013},
  number={7},
  journal={New Journal of Physics},
  publisher={IOP Publishing},
  author={Navascués, Miguel and Pironio, Stefano and Acín, Antonio},
  year={2008},
  month={Jul}, pages={073013}
}

@article{Navascues_2008_Pure,
  title={Pure State Estimation and the Characterization of Entanglement},
  volume={100},
  ISSN={1079-7114},
  url={http://dx.doi.org/10.1103/PhysRevLett.100.070503},
  DOI={10.1103/physrevlett.100.070503},
  number={7},
  journal={Physical Review Letters},
  publisher={American Physical Society (APS)},
  author={Navascués, Miguel},
  year={2008},
  month={Feb}
}

@article{Navascues_2014_Characterization,
  title={Characterization of quantum correlations with local dimension constraints and its device-independent applications},
  volume={4},
  ISSN={2160-3308},
  url={http://dx.doi.org/10.1103/PhysRevX.4.011011},
  DOI={10.1103/PhysRevX.4.011011},
  number={1},
  journal={Physical Review X},
  publisher={American Physical Society (APS)},
  author={Navascues, Miguel and de la Torre, Gonzalo and Vertesi, Tamas},
  year={2014},
  month={Jan}
}

% Last name begins with O
@misc{Ozols_2009_RandU,
  author={Maris Ozols},
  title={How to generate a random unitary matrix},
  year={2009},
  url={http://home.lu.lv/~sd20008/papers/essays/Random%20unitary%20[paper].pdf}
}

% Last name begins with P
@article{Peres_1996_Separability,
  title={Separability Criterion for Density Matrices},
  volume={77},
  ISSN={1079-7114},
  url={http://dx.doi.org/10.1103/PhysRevLett.77.1413},
  DOI={10.1103/physrevlett.77.1413},
  number={8},
  journal={Physical Review Letters},
  publisher={American Physical Society (APS)},
  author={Peres, Asher},
  year={1996},
  month={Aug}, pages={1413-1415}
}

@misc{Philip_2023_Schrodinger,
  title={Schr\"odinger as a Quantum Programmer: Estimating Entanglement via Steering}, 
  author={Philip, Aby and Rethinasamy, Soorya and Russo, Vincent and Wilde, Mark M.},
  year={2023},
  eprint={2303.07911},
  archivePrefix={arXiv},
  primaryClass={quant-ph}
}

<<<<<<< HEAD
@misc{PlanetMathCommutant, 
   author = "{PlanetMath}", 
   title = "Commutant", 
   url = {https://planetmath.org/commutant} 
=======
@article{Khatri_2020_Information,
  title = {Information-theoretic aspects of the generalized amplitude-damping channel},
  author = {Khatri, Sumeet and Sharma, Kunal and Wilde, Mark M.},
  journal = {Phys. Rev. A},
  volume = {102},
  issue = {1},
  pages = {012401},
  numpages = {31},
  year = {2020},
  month = {Jul},
  publisher = {American Physical Society},
  doi = {10.1103/PhysRevA.102.012401},
  url = {https://link.aps.org/doi/10.1103/PhysRevA.102.012401}
>>>>>>> 1dfbd84d
}

@article{Pusey_2012_On,
  title={On the reality of the quantum state},
  volume={8},
  ISSN={1745-2481},
  url={http://dx.doi.org/10.1038/nphys2309},
  DOI={10.1038/nphys2309},
  number={6},
  journal={Nature Physics},
  publisher={Springer Science and Business Media LLC},
  author={Pusey, Matthew F. and Barrett, Jonathan and Rudolph, Terry},
  year={2012},
  month={May}, pages={475-478}
}
  
% Last name begins with Q
@misc{Quantiki_EOF,
  author={Quantiki},
  title={Entanglement of Formation},
  url={https://www.quantiki.org/wiki/entanglement-formation}
}

@misc{Quantiki_TrNorm,
  author={Quantiki},
  title={Trace norm},
  url={https://www.quantiki.org/wiki/trace-norm}
}

@misc{Quantiki_TrDist,
  author={Quantiki},
  title={Trace distance},
  url={https://www.quantiki.org/wiki/trace-distance}
}

% Last name begins with R
@article{Rana_2017_Log,
  title={Logarithmic coherence: Operational interpretation of ${\ensuremath{\ell}}_{1}$-norm coherence},
  author={Rana, Swapan and Parashar, Preeti and Winter, Andreas and Lewenstein, Maciej},
  journal={Phys. Rev. A},
  volume={96},
  issue={5},
  pages={052336},
  numpages={11},
  year={2017},
  month={Nov},
  publisher={American Physical Society},
  doi={10.1103/PhysRevA.96.052336},
  url={https://link.aps.org/doi/10.1103/PhysRevA.96.052336}
}

@misc{Rigetti_2022_Forest,
  author={Rigetti},
  title={Forest Benchmarking},
  url={https://github.com/rigetti/forest-benchmarking}
}

@misc{Russo_2017_Extended,
  title={Extended Nonlocal Games}, 
  author={Russo, Vincent},
  year={2017},
  eprint={1704.07375},
  archivePrefix={arXiv},
  primaryClass={quant-ph}
}

% Last name begins with S

@misc{SE_1688950,
  author={Stack Exchange Mathematics},
  title={Why do the columns of a unitary matrix form an orthonormal basis?},
  url={https://math.stackexchange.com/q/1688950}
}

@misc{Seshadri_2021_Git,
  author={Seshadri, Akshay},
  title={Minimax Fidelity Estimation},
  url={https://github.com/akshayseshadri/minimax-fidelity-estimation}
}

@misc{Seshadri_2021_Theory,
  title={Theory of versatile fidelity estimation with confidence}, 
  author={Seshadri, Akshay and Ringbauer, Martin and Monz, Thomas and Becker, Stephen},
  year={2021},
  eprint={2112.07947},
  archivePrefix={arXiv},
  primaryClass={quant-ph}
}

@misc{Seshadri_2021_Versatile,
  title={Versatile fidelity estimation with confidence}, 
  author={Seshadri, Akshay and Ringbauer, Martin and Blatt, Rainer and Monz, Thomas and Becker, Stephen},
  year={2021},
  eprint={2112.07925},
  archivePrefix={arXiv},
  primaryClass={quant-ph}
}

@misc{Sikora_2019_Semidefinite,
	title={Semidefinite programming in quantum theory (lecture series)},
  author={Sikora, Jamie},
  year={2019},
	journal={Lecture 2: Semidefinite programs for nice problems and popular functions, Perimeter Institute for Theoretical Physics},
  url={https://sites.google.com/site/jamiesikora/teaching/sdps-in-quantum-theory}
}

@misc{SO_43884189,
  author={Stack Overflow Post},
  title={Check if a large matrix is diagonal matrix in python},
  url={https://stackoverflow.com/questions/43884189/}
}

@misc{DSPNormDFT,
  author={DSPRelated},
  title={Normalized DFT},
  url={https://www.dsprelated.com/freebooks/mdft/Normalized_DFT.html}
}

@article{Sych_2009_AComplete,
  doi={10.1088/1367-2630/11/1/013006},
  url={https://dx.doi.org/10.1088/1367-2630/11/1/013006},
  year={2009},
  month={Jan},
  publisher={},
  volume={11},
  number={1},
  pages={013006},
  author={Sych, Denis and Leuchs, Gerd},
  title={A complete basis of generalized Bell states},
  journal={New Journal of Physics},
}

% Last name begins with T
@article{Terhal_2001_Hiding,
  title={Hiding Bits in Bell States},
  volume={86},
  ISSN={1079-7114},
  url={http://dx.doi.org/10.1103/PhysRevLett.86.5807},
  DOI={10.1103/physrevlett.86.5807},
  number={25},
  journal={Physical Review Letters},
  publisher={American Physical Society (APS)},
  author={Terhal, Barbara M. and DiVincenzo, David P. and Leung, Debbie W.},
  year={2001},
  month=jun, pages={5807-5810}
}

@article{Tomamichel_2013_AMonogamy,
  title={A monogamy-of-entanglement game with applications to device-independent quantum cryptography},
  volume={15},
  ISSN={1367-2630},
  url={http://dx.doi.org/10.1088/1367-2630/15/10/103002},
  DOI={10.1088/1367-2630/15/10/103002},
  number={10},
  journal={New Journal of Physics},
  publisher={IOP Publishing},
  author={Tomamichel, Marco and Fehr, Serge and Kaniewski, Jędrzej and Wehner, Stephanie},
  year={2013},
  month=oct, pages={103002}
}


% Last name begins with U

% Last name begins with V

@article{Vidal_1999_Robust,
  title={Robustness of entanglement},
  author={Vidal, Guifr\'e and Tarrach, Rolf},
  journal={Phys. Rev. A},
  volume={59},
  issue={1},
  pages={141--155},
  numpages={0},
  year={1999},
  month={Jan},
  publisher={American Physical Society},
  doi={10.1103/PhysRevA.59.141},
  url={https://link.aps.org/doi/10.1103/PhysRevA.59.141}
}

% Last name begins with W

@misc{Watrous_2009_Semidefinite,
  title={Semidefinite programs for completely bounded norms}, 
  author={Watrous, John},
  year={2009},
  eprint={0901.4709},
  archivePrefix={arXiv},
  primaryClass={quant-ph}
}

@misc{Watrous_2011_Lecture_Notes,
  title={Theory of Quantum Information Lecture Notes}, 
  author={Watrous, John},
  year={2011},
  url={https://cs.uwaterloo.ca/~watrous/TQI-notes/}
}

@misc{Watrous_2012_Simpler,
  title={Simpler semidefinite programs for completely bounded norms}, 
  author={Watrous, John},
  year={2012},
  eprint={1207.5726},
  archivePrefix={arXiv},
  primaryClass={quant-ph}
}

@book{Watrous_2018_TQI, 
  place={Cambridge}, 
  title={The Theory of Quantum Information}, 
  DOI={10.1017/9781316848142}, 
  publisher={Cambridge University Press}, 
  author={Watrous, John},
  year={2018},
  url={https://johnwatrous.com/wp-content/uploads/TQI.pdf}
}

@article{Wiesner_1983_Conjugate,
  author={Wiesner, Stephen},
  title={Conjugate Coding},
  year={1983},
  issue_date={Winter-Spring 1983},
  publisher={Association for Computing Machinery},
  address={New York, NY, USA},
  volume={15},
  number={1},
  issn={0163-5700},
  url={https://doi.org/10.1145/1008908.1008920},
  doi={10.1145/1008908.1008920},
  journal={SIGACT News},
  month={Jan},
  pages={78-88},
  numpages={11}
}

@article{Werner_1989_QuantumStates,
  title={Quantum states with Einstein-Podolsky-Rosen correlations admitting a hidden-variable model},
  author={Werner, Reinhard F.},
  journal={Phys. Rev. A},
  volume={40},
  issue={8},
  pages={4277--4281},
  numpages={0},
  year={1989},
  month={Oct},
  publisher={American Physical Society},
  doi={10.1103/PhysRevA.40.4277},
  url={https://link.aps.org/doi/10.1103/PhysRevA.40.4277}
}

@misc{WikiAsymmOp,
  author="Wikipedia",
  title="Anti-symmetric operator",
  url={https://en.wikipedia.org/wiki/Anti-symmetric_operator}
}

@misc{WikiBB84,
  author="Wikipedia",
  title="BB84",
  url={https://en.wikipedia.org/wiki/BB84}
}

@misc{WikiBellSt,
  author="Wikipedia",
  title="Bell State",
  url={https://en.wikipedia.org/wiki/Bell_state}
}

@misc{WikiBraKet,
  author="Wikipedia",
  title="Bra-ket notation",
  url={https://en.wikipedia.org/wiki/Bra%E2%80%93ket_notation}
}

@misc{WikiBrauer,
  author="Wikipedia",
  title="Brauer Algebra",
  url={https://en.wikipedia.org/wiki/Brauer_algebra}
}

@misc{WikiBures,
  author="Wikipedia",
  title="Bures distance",
  url={https://en.wikipedia.org/wiki/Bures_metric#Bures_distance}
}

@misc{WikiCirc,
  author="Wikipedia",
  title="Circulant matrix",
  url={https://en.wikipedia.org/wiki/Circulant_matrix}
}

@misc{WikiCirculantMat,
  author="Wikipedia",
  title="Circulant matrix",
  url={https://en.wikipedia.org/wiki/Circulant_matrix}
}

@misc{WikiCircLaw,
  author="Wikipedia",
  title="Circular law",
  url={https://en.wikipedia.org/wiki/Circular_law}
}

@misc{WikiClock,
  author="Wikipedia",
  title="Generalizations of Pauli matrices",
  url={https://en.wikipedia.org/wiki/Generalizations_of_Pauli_matrices}
}

@misc{WikiCNOT,
  author="Wikipedia",
  title="Controlled NOT gate",
  url={https://en.wikipedia.org/wiki/Controlled_NOT_gate}
}

@misc{WikiComm,
  author="Wikipedia",
  title="Commuting matrices",
  url={https://en.wikipedia.org/wiki/Commuting_matrices}
}

@misc{WikiConcurrence,
  author="Wikipedia",
  title="Concurrence (quantum computing)",
  url={https://en.wikipedia.org/wiki/Concurrence_(quantum_computing)}
}

@misc{WikiCyclicPermutation,
  author="Wikipedia",
  title="Cyclic permutation",
  url={https://en.wikipedia.org/wiki/Cyclic_permutation}
}

@misc{WikiDen,
  author="Wikipedia",
  title="Density Matrix",
  url={https://en.wikipedia.org/wiki/Density_matrix}
}

@misc{WikiDepo,
  author="Wikipedia",
  title="Quantum Depolarizing Channel",
  url={https://en.wikipedia.org/wiki/Quantum_depolarizing_channel}
}

@misc{WikiDFT,
  author="Wikipedia",
  title="{DFT} matrix",
  url={https://en.wikipedia.org/wiki/DFT_matrix}
}

@misc{WikiDiag,
  author="Wikipedia",
  title="Diagonal matrix",
  url={https://en.wikipedia.org/wiki/Diagonal_matrix}
}

@misc{WikiDiagDom,
  author="Wikipedia",
  title="Diagonally dominant matrix",
  url={https://en.wikipedia.org/wiki/Diagonally_dominant_matrix}
}

@misc{WikiDoublyStochasticMatrix,
  author="Wikipedia",
  title="Doubly Stochastic Matrix",
  url={https://en.wikipedia.org/wiki/Doubly_stochastic_matrix}
}

@misc{WikiFidQuant,
  author="Wikipedia",
  title="Fidelity of quantum states",
  url={https://en.wikipedia.org/wiki/Fidelity_of_quantum_states}
}

@misc{WikiGellMann,
  author="Wikipedia",
  title="Gell-{M}ann matrices",
  url={https://en.wikipedia.org/wiki/Gell-Mann_matrices}
}

@misc{WikiGram,
  author="Wikipedia",
  title="Gram Matrix",
  url={https://en.wikipedia.org/wiki/Gram_matrix}
}

@misc{WikiHadamard,
  author="Wikipedia",
  title="Hadamard transform",
  url={https://en.wikipedia.org/wiki/Hadamard_transform}
}

@misc{WikiHerm,
  author="Wikipedia",
  title="Hermitian matrix",
  url={https://en.wikipedia.org/wiki/Hermitian_matrix}
}

@misc{WikiAntiHerm,
  author="Wikipedia",
  title="Skew-Hermitian matrix",
  url={https://en.wikipedia.org/wiki/Skew-Hermitian_matrix}
}

@misc{WikiHilbSchOp,
  author="Wikipedia",
  title="Hilbert-Schmidt operator",
  url={https://en.wikipedia.org/wiki/Hilbert%E2%80%93Schmidt_operator}
}

@misc{WikiHolevo,
  author="Wikipedia",
  title="Holevo\'s Theorem",
  url={https://en.wikipedia.org/wiki/Holevo%27s_theorem}
}

@misc{WikiIdemPot,
  author="Wikipedia",
  title="Idempotent matrix",
  url={https://en.wikipedia.org/wiki/Idempotent_matrix}
}

@misc{WikiIden,
  author="Wikipedia",
  title="Identity matrix",
  url={https://en.wikipedia.org/wiki/Identity_matrix}
}

@misc{WikiInnerProd,
  author="Wikipedia",
  title="Inner product space",
  url={https://en.wikipedia.org/wiki/Inner_product_space}
}

@misc{WikiLinearIndependence,
  author="Wikipedia",
  title="Linear independence",
  url={https://en.wikipedia.org/wiki/Linear_independence}
}

@misc{WikiNeg,
  author="Wikipedia",
  title="Negativity",
  url={https://en.wikipedia.org/wiki/Negativity_(quantum_mechanics)}
}

@misc{WikiMajorization,
  author="Wikipedia",
  title="Majorization",
  url={https://en.wikipedia.org/wiki/Majorization}
}

@misc{WikiMaxEnt,
  author="Wikipedia",
  title="Quantum entanglement",
  url={https://en.wikipedia.org/wiki/Quantum_entanglement}
}

@misc{WikiMixedSt,
  author="Wikipedia",
  title="Quantum State - Mixed States",
  url={https://en.wikipedia.org/wiki/Quantum_state#Mixed_states}
}

@misc{WikiMUB,
  author="Wikipedia",
  title="Mutually unbiased bases",
  url={https://en.wikipedia.org/wiki/Mutually_unbiased_bases}
}

@misc{WikiNonNegative,
  author="Wikipedia",
  title="Nonnegative matrix",
  url={https://en.wikipedia.org/wiki/Nonnegative_matrix}
}

@misc{WikiNorm,
  author="Wikipedia",
  title="Normal Matrix",
  url={https://en.wikipedia.org/wiki/Normal_matrix}
}

@misc{WikiOrthog,
  author="Wikipedia",
  title="Orthogonality",
  url={https://en.wikipedia.org/wiki/Orthogonality}
}

@misc{WikiOuterProd,
  author="Wikipedia",
  title="Outer Product",
  url={https://en.wikipedia.org/wiki/Outer_product}
}

@misc{WikiParPerm,
  author="Wikipedia",
  title="Parity of a permutation",
  url={https://en.wikipedia.org/wiki/Parity_of_a_permutation}
}

@misc{WikiPauli,
  author="Wikipedia",
  title="Pauli matrices",
  url={https://en.wikipedia.org/wiki/Pauli_matrices}
}

@misc{WikiPauliGen,
  author="Wikipedia",
  title="Generalizations of {P}auli matrices",
  url={https://en.wikipedia.org/wiki/Generalizations_of_Pauli_matrices}
}

@misc{WikiPartialTr,
  author="Wikipedia",
  title="Partial Trace",
  url={https://en.wikipedia.org/wiki/Partial_trace}
}

@misc{WikiPeresHorodecki,
  author="Wikipedia",
  title="Peres-Horodecki criterion",
  url={https://en.wikipedia.org/wiki/Peres%E2%80%93Horodecki_criterion}
}

@misc{WikiPerm,
  author="Wikipedia",
  title="Permutation matrix",
  url={https://en.wikipedia.org/wiki/Permutation_matrix}
}

@misc{WikiPosDef,
  author="Wikipedia",
  title="Definite matrix",
  url={https://en.wikipedia.org/wiki/Definite_matrix}
}

@misc{WikiPOVM,
  author="Wikipedia",
  title="{POVM}",
  url={https://en.wikipedia.org/wiki/POVM}
}

@misc{WikiProjMat,
  author="Wikipedia",
  title="Projection matrix",
  url={https://en.wikipedia.org/wiki/Projection_matrix}
}

@misc{WikiPureSt,
  author="Wikipedia",
  title="Quantum State - Pure States",
  url={https://en.wikipedia.org/wiki/Quantum_state#Pure_states_of_wave_functions}
}

@misc{WikiPurity,
  author="Wikipedia",
  title="Purity (quantum mechanics)",
  url={https://en.wikipedia.org/wiki/Purity_(quantum_mechanics)}
}

@misc{WikiQuantMeas,
  author="Wikipedia",
  title="Measurement in quantum mechanics",
  url={https://en.wikipedia.org/wiki/Measurement_in_quantum_mechanics}
}

@misc{WikiReductionCrit,
  author="Wikipedia",
  title="Reduction Criterion",
  url={https://en.wikipedia.org/wiki/Reduction_criterion}
}

@misc{WikiScmidtDecomp,
  author="Wikipedia",
  title="Schmidt decomposition",
  url={https://en.wikipedia.org/wiki/Schmidt_decomposition}
}

@misc{WikiSepSt,
  author="Wikipedia",
  title="Separable state",
  url={https://en.wikipedia.org/wiki/Separable_state}
}

@misc{WikiSqMat,
  author="Wikipedia",
  title="Square matrix",
  url={https://en.wikipedia.org/wiki/Square_matrix}
}

@misc{WikiSymMat,
  author="Wikipedia",
  title="Symmetric matrix",
  url={https://en.wikipedia.org/wiki/Symmetric_matrix}
}

@misc{WikiStochasticMatrix,
  author="Wikipedia",
  title="Stochastic Matrix",
  url={https://en.wikipedia.org/wiki/Stochastic_matrix}
}

@misc{WikiTensorProd,
  author="Wikipedia",
  title="Tensor product",
  url={https://en.wikipedia.org/wiki/Tensor_product}
}

@misc{WikiTotPosMat,
  author="Wikipedia",
  title="Totally positive matrix",
  url={https://en.wikipedia.org/wiki/Totally_positive_matrix}
}

@misc{WikiUniMat,
  author="Wikipedia",
  title="Unitary matrix",
  url={https://en.wikipedia.org/wiki/Unitary_matrix}
}

@misc{WikiUVonNeumann,
  author="Wikipedia",
  title="Von Neumann entropy",
  url={https://en.wikipedia.org/wiki/Von_Neumann_entropy}
}

% Last name begins with X

% Last name begins with Y
@misc{Yard_2017_Lecture11,
  author="Yard, Jon",
  title="Introduction to Quantum Information Processing",
  url={https://www.math.uwaterloo.ca/~jyard/qic710/F17/Qic710Lec11-2017.pdf}
}

@article{Yu_2012_Four,
   title={Four Locally Indistinguishable Ququad-Ququad Orthogonal Maximally Entangled States},
   volume={109},
   ISSN={1079-7114},
   url={http://dx.doi.org/10.1103/PhysRevLett.109.020506},
   DOI={10.1103/physrevlett.109.020506},
   number={2},
   journal={Physical Review Letters},
   publisher={American Physical Society (APS)},
   author={Yu, Nengkun and Duan, Runyao and Ying, Mingsheng},
   year={2012},
   month={Jul} }


#Last name begins with Z
@article{Zhang_2008_Beyond_realignment,
  title = {Entanglement detection beyond the computable cross-norm or realignment criterion},
  author = {Zhang, Cheng-Jie and Zhang, Yong-Sheng and Zhang, Shun and Guo, Guang-Can},
  journal = {Phys. Rev. A},
  volume = {77},
  issue = {6},
  pages = {060301},
  numpages = {4},
  year = {2008},
  month = {Jun},
  publisher = {American Physical Society},
  doi = {10.1103/PhysRevA.77.060301},
  url = {https://link.aps.org/doi/10.1103/PhysRevA.77.060301}
}

<|MERGE_RESOLUTION|>--- conflicted
+++ resolved
@@ -703,6 +703,20 @@
   month={Feb}
 }
 
+@article{Khatri_2020_Information,
+  title = {Information-theoretic aspects of the generalized amplitude-damping channel},
+  author = {Khatri, Sumeet and Sharma, Kunal and Wilde, Mark M.},
+  journal = {Phys. Rev. A},
+  volume = {102},
+  issue = {1},
+  pages = {012401},
+  numpages = {31},
+  year = {2020},
+  month = {Jul},
+  publisher = {American Physical Society},
+  doi = {10.1103/PhysRevA.102.012401},
+  url = {https://link.aps.org/doi/10.1103/PhysRevA.102.012401}
+
 % Last name begins with L
 @article{Liang_2007_Bounds,
   title={Bounds on quantum correlations in Bell-inequality experiments},
@@ -856,26 +870,11 @@
   primaryClass={quant-ph}
 }
 
-<<<<<<< HEAD
+
 @misc{PlanetMathCommutant, 
    author = "{PlanetMath}", 
    title = "Commutant", 
-   url = {https://planetmath.org/commutant} 
-=======
-@article{Khatri_2020_Information,
-  title = {Information-theoretic aspects of the generalized amplitude-damping channel},
-  author = {Khatri, Sumeet and Sharma, Kunal and Wilde, Mark M.},
-  journal = {Phys. Rev. A},
-  volume = {102},
-  issue = {1},
-  pages = {012401},
-  numpages = {31},
-  year = {2020},
-  month = {Jul},
-  publisher = {American Physical Society},
-  doi = {10.1103/PhysRevA.102.012401},
-  url = {https://link.aps.org/doi/10.1103/PhysRevA.102.012401}
->>>>>>> 1dfbd84d
+   url = {https://planetmath.org/commutant}
 }
 
 @article{Pusey_2012_On,
