--- conflicted
+++ resolved
@@ -276,7 +276,6 @@
   primaryClass={quant-ph}
 }
 
-<<<<<<< HEAD
 @article{Cleve_2016_Perfect,
   title={Perfect commuting-operator strategies for linear system games},
   author={Richard Cleve and Li Liu and William Slofstra},
@@ -286,7 +285,7 @@
   publisher={American Institute of Physics },
   doi={10.1063/1.4973422},
   url={https://pubs.aip.org/aip/jmp/article-abstract/58/1/012202/317604/Perfect-commuting-operator-strategies-for-linear?redirectedFrom=fulltext}
-=======
+
 @inproceedings{Cleve_2014_Characterization,
   title={Characterization of binary constraint system games},
   author={Cleve, Richard and Mittal, Rajat},
@@ -294,7 +293,6 @@
   pages={320--331},
   year={2014},
   organization={Springer}
->>>>>>> f8105cba
 }
 
 @article{Collins_2004,
@@ -334,7 +332,6 @@
   primaryClass={quant-ph}
 }
 
-<<<<<<< HEAD
 @misc{Cariello_2013_Weak_irreducible,
   title={Separability for Weak Irreducible matrices}, 
   author={Daniel Cariello},
@@ -342,15 +339,13 @@
   eprint={1311.7275},
   archivePrefix={arXiv},
   primaryClass={quant-ph}
-=======
+
 @misc{Cosentino_2015_QuantumState,
   title={Quantum State Local Distinguishability via Convex Optimization}, 
   author={Cosentino, Alessandro},
   year={2015},
   url={https://uwspace.uwaterloo.ca/handle/10012/9572}
->>>>>>> f8105cba
-}
-
+}
 
 % Last name begins with D
 @article{d2005minimax,
@@ -566,7 +561,6 @@
   year = {2011}
 }
 
-<<<<<<< HEAD
 @article{Horodecki_2000_Operational,
   author = {Michał Horodecki and Paweł Horodecki and Ryszard Horodecki},
   journal = {Physical Review Letters},
@@ -577,7 +571,6 @@
   year = {2000}
 }
 
-=======
 @article{Hall_2006_Indecomposable,
   author = {Hall, William},
   doi = {10.1088/0305-4470/39/45/020},
@@ -589,8 +582,6 @@
   year = {2006}
 }
 
-
->>>>>>> f8105cba
 @inproceedings{Hayden_2013_TwoMessage,
   title={Two-Message quantum interactive proofs and the quantum separability problem},
   url={http://dx.doi.org/10.1109/CCC.2013.24},
